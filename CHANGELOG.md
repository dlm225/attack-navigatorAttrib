# v4.4 - Changes staged on Develop

Version 4.4 of the Navigator restores Safari support provided you are using Safari version 14 or above.

## Improvements
- Combined the search and multiselect interfaces into a single UI. This allows groups, software, and mitigations to be filtered alongside techniques and improves usability by moving the interface to a sidebar. See issue [#204](https://github.com/mitre-attack/attack-navigator/issues/204). 
- Improved favicon for standardization with other ATT&CK tools.
- Show technique even if it's disabled, as long as any of its sub-techniques are enabled. See issue [#298](https://github.com/mitre-attack/attack-navigator/issues/298)
- Converted help menu to USAGE.md that can be accessed as a raw markdown outside of app. See issue [#179](https://github.com/mitre-attack/attack-navigator/issues/179).
- Added dialog for CHANGELOG.md so that changes can be viewed without leaving the app. See issue [#178](https://github.com/mitre-attack/attack-navigator/issues/178).

## Fixes
- Fixed some issues where objects would appear in the wrong domain under specific circumstances. See issue [#308](https://github.com/mitre-attack/attack-navigator/issues/308), [attack-website#310](https://github.com/mitre-attack/attack-website/issues/310).
- Fixed issue with sorting when show aggregate score is enabled, where each technique's aggregate score was not correctly calculated into the sorting. See issue [#295](https://github.com/mitre-attack/attack-navigator/issues/295). 
- The Navigator should now use the proper fonts when operating without an internet connection. See issue [#278](https://github.com/mitre-attack/attack-navigator/issues/278)
- Fixed an issue when loading multiple default layers where subsequent layers would only appear after the user interacted with the first one. See issue [#288](https://github.com/mitre-attack/attack-navigator/issues/288).
<<<<<<< HEAD
- Fixed an issue with help dropdown appearing above the matrix. See issue [#330](https://github.com/mitre-attack/attack-navigator/issues/330).
=======
- Updated Safari browser warning to show only for versions 13 and below. See issue [#306](https://github.com/mitre-attack/attack-navigator/issues/306).
>>>>>>> 11dc6000


# v4.3 - 29 April 2021
## New Features
- Added aggregate scores. Aggregate scores are computed using the score of the technique and all sub-techniques using an "aggregate function" -- min, max, average, or sum. The aggregate score is used to determine the color of the technique in place of the technique's score. Aggregate scores are an optional feature and can be enabled in the "matrix configuration" dropdown. See issue [#269](https://github.com/mitre-attack/attack-navigator/issues/269).
- The user can now suppress the "leave site?" warning dialog in the config file or via the "create a customized navigator" interface. See issue [#267](https://github.com/mitre-attack/attack-navigator/issues/267).
- Added an (optional) configurable banner. The new "banner" field of the config file can be used to customize the banner content with full HTML support. See issue [#205](https://github.com/mitre-attack/attack-navigator/issues/205). 
- Added button to toolbar to only expand all sub-techniques that are annotated. See issue [#256](https://github.com/mitre-attack/attack-navigator/issues/256).
- Added support for displaying STIX 2.1 notes in tooltips. Notes attached to techniques in the STIX data are indicated in the same style as a comment. As of version 4.3 the ATT&CK Navigator supports STIX 2.1, but cannot load data from a TAXII 2.1 server.

## Improvements
- Consolidated AWS, GCP, and Azure platforms into IaaS platform to integrate upcoming release of ATT&CK. See issue [#252](https://github.com/mitre-attack/attack-navigator/issues/252).

## Fixes
- Fixed a bug in exporting matrix to Excel sheet, where the style of all sub-techniques with the same name in a column were incorrectly over-ridden by the style of the first sub-technique in its name. See issue [#270](https://github.com/mitre-attack/attack-navigator/issues/270).
## Layer File Format Changes
Layer file format updated to version 4.2. This update is fully backwards compatible with the layer format v4.1 since the added fields are optional. See [layers/LAYERFORMATv4_2.md](layers/LAYERFORMATv4_2.md) for the full specification.

This update adds settings for aggregate scores to the layout object of the layer:
- `showAggregateScores`, which turns on the feature
- `countUnscored` which counts unscored techniques as if their score was `0` when the aggregate function is "average".
- `aggregateFunction`: the desired aggregation function: "average", "min", "max" or "sum".

# v4.2 - 3 February 2021

With version 4.2 of the Navigator we are retiring support for the Safari browser. A bug introduced in the sub-techniques release (version 3.0) causes safari to freeze when changing between layer tabs (see issue [#251](https://github.com/mitre-attack/attack-navigator/issues/251)). We have been unable to determine the cause of the freeze and thus are retiring official support for that browser. Safari users can continue to use the application, but will be warned of possible freezes via a dialog window when they first load the app.

## Improvements
Refactored the implementation of tabs to reduce performance issues when opening multiple layers. See issue [#254](https://github.com/mitre-attack/attack-navigator/issues/254).
- The help page and SVG exporter have been moved to a pop-up window and are no longer displayed in a separate tab.
- The process for displaying layer information and switching between tabs has been refactored. The creation and deletion of new DOM elements for each tab has been removed. Previously, the contents of each tab were contained in their own DOM element causing poor performance.

## Fixes
- Fixed a bug preventing required packages to install when building the Navigator through Docker. See issue [#258](https://github.com/mitre-attack/attack-navigator/issues/258).

# v4.1 - 15 December 2020
## New Features
- Added support for section breaks in the technique metadata format (see _Layer File Format Changes_ below for more details). See issue [#189](https://github.com/mitre-attack/attack-navigator/issues/189).

## Improvements
- Layer domain and version is displayed under "layer information" in layer controls and in a new "domain" section of the SVG exporter. See issue [#239](https://github.com/mitre-attack/attack-navigator/issues/239).
- Layer loading is indicated in the UI when uploading a layer from the _Open Existing Layer_ interface. See issue [#240](https://github.com/mitre-attack/attack-navigator/issues/240).

## Fixes
- Fixed a bug causing platform selection to be overwritten when uploading a layer. See issue [#245](https://github.com/mitre-attack/attack-navigator/issues/245).
- Updated packages to fix vulnerabilities. You may need to `npm install` on your local instance due to new package versions.

## Layer File Format Changes
Layer file format updated to version 4.1. This update is fully backwards compatible with layer format v4.0 since the added field is optional. See [layers/LAYERFORMATv4_1.md](layers/LAYERFORMATv4_1.md) for the full specification.

This update adds an optional `divider` object to the `metadata` format on technique objects. Each object in the metadata array must either be of the schema `{"name": string, "value": string}` or `{"divider": boolean}`. A separator will be displayed in the metadata tooltip where the `divider` property occurs in the list of metadata.

# v4.0 - 27 October 2020
## New Features
### Major
- Added support for mixed domains and versions. Layers can be opened with different ATT&CK versions and now support custom domains. See issues [#180](https://github.com/mitre-attack/attack-navigator/issues/180) and [#182](https://github.com/mitre-attack/attack-navigator/issues/182).
    - Users can specify the ATT&CK version and domain for each layer. A layer with no specified ATT&CK version will default to the current version.
    - Updated "create new layer" interface to provide access to previous versions of ATT&CK.
    - Added ability to upgrade an uploaded layer to the current version of ATT&CK.
    - Updated "create layer from other layers" interface to restrict layer operations to layers of the same domain and version.
    - Updated config file to support dynamic domains and versions. See _Config File Format Changes_ below for more details.
- Removed the pre-ATT&CK domain from the Navigator in support of the next ATT&CK release. See issue [#207](https://github.com/mitre-attack/attack-navigator/issues/207).
    - Removed the "stages" section of the filters and layer format.
### Minor
- Allow legend and gradient to be hidden separately within the legend block in the SVG exporter. See pull request [#223](https://github.com/mitre-attack/attack-navigator/pull/223).
- Added functionality to select or deselect techniques in a tactic. This can be done within the context menu or by clicking on the name of the tactic and follows the user's behavior preference under "selection behavior" in the selection controls.

## Fixes
- Fixed a bug preventing layer downloads with an empty metadata field. See issue [#214](https://github.com/mitre-attack/attack-navigator/issues/214).
- Fixed a bug in "selection controls" where searching for techniques would return results only from the first enabled search property. See issue [#200](https://github.com/mitre-attack/attack-navigator/issues/200).
- Fixed a bug in the "default layers" interface where specifying multiple default layers would open the last specified URL multiple times. See issue [#199](https://github.com/mitre-attack/attack-navigator/issues/199).
- SVG exporter now honors layer sorting configuration. See pull request [#223](https://github.com/mitre-attack/attack-navigator/pull/223).
- Removed text selection in tactic headers. See issue [#222](https://github.com/mitre-attack/attack-navigator/issues/222).
- Long descriptions or names of layers will no longer cause the text exporter to hang. See issue [#224](https://github.com/mitre-attack/attack-navigator/issues/224).

## Layer File Format Changes
Layer file format updated to version 4.0. Older versions can still be loaded in the Navigator, but will no longer display the Pre-ATT&CK domain. See [layers/LAYERFORMATv4.md](layers/LAYERFORMATv4.md) for the full specification.
- ATT&CK version 8.0 removed the pre-ATT&CK domain, which became two tactics tagged with the `PRE` platform in the Enterprise domain. The `stages` section of filters have been removed to reflect this migration.
- Replaced `version` field with `versions` object which specifies the layer format, Navigator, and ATT&CK content versions in support of the mixed domains and versions update.

## Config File Format Changes

### Replaced `enterprise_attack_url` and `mobile_data_url` with `versions`
To support the addition of dynamic versions and domains, paths to ATT&CK STIX bundles have been migrated to `versions`. See issue [#183](https://github.com/mitre-attack/attack-navigator/issues/183).
- The `versions` object defines a list of ATT&CK content versions. Each version must conform the schema `{"name": string, "domains": []}`, where the `domains` property is a list of domain objects.
- Each domain specifies a `name` and a `data` string array, where the `data` array is a list of paths to one or more STIX bundles. Multiple paths can be added to the `data` property to view multiple STIX bundles in a single layer instance.

For example, the paths to the current version of the Enterprise and Mobile domains are now formatted as follows:
```json
"versions": [
    {
        "name": "ATT&CK v8",
        "domains": [
            {
                "name": "Enterprise",
                "data": ["https://raw.githubusercontent.com/mitre/cti/ATT%26CK-v8.0/enterprise-attack/enterprise-attack.json"]
            },
            {
                "name": "Mobile",
                "data": ["https://raw.githubusercontent.com/mitre/cti/ATT%26CK-v8.0/mobile-attack/mobile-attack.json"]
            }
        ]
    }
]
```

### Removal of `taxii_server`
The `taxii_server` property has been removed. It was previously used to specify the TAXII server URL and data collections for loading content into the Navigator. This is now done by defining a `taxii_url` and `taxii_collection` property in place of the `data` property for a given domain. For more information on TAXII support see _Loading content from a TAXII server_ in [the readme](README.md).

# v3.1 - 8 July 2020
ATT&CK Navigator v3.0 and v3.1 includes support for sub-techniques as well as improvements to several of the interfaces and a major refactor of the codebase. The format for the config file and layer file have both changed: please see _Layer File Format Changes_ and _Config File Format Changes_ below for more details. 

If you want to continue using the non-sub-techniques Navigator, please use the [v2.3.2 release](https://github.com/mitre-attack/attack-navigator/releases/tag/v2.3.2) for local instances or the following live instances of Navigator v2.3.2:
- [Enterprise ATT&CK](https://mitre-attack.github.io/attack-navigator/v2/enterprise/)
- [Mobile ATT&CK](https://mitre-attack.github.io/attack-navigator/v2/mobile/)

## Improvements
### Minor
- Added options to the SVG Export feature for the visibility of sub-techniques. See issue [#142](https://github.com/mitre-attack/attack-navigator/issues/142).
- Added update layers for March 2020 sub-techniques release. See issue [#138](https://github.com/mitre-attack/attack-navigator/issues/138).
- Updated the [sample layers](layers/data/samples/) with sub-techniques support. See issue [#138](https://github.com/mitre-attack/attack-navigator/issues/138). We've also released [some scripts on our attack-scripts repository](https://github.com/mitre-attack/attack-scripts/tree/develop/scripts/layers/samples) corresponding to the sample layers.
- Extended search interface to support searching for techniques based on data sources. See pull request [#158](https://github.com/mitre-attack/attack-navigator/pull/158).
- Added show/hide all sub-techniques controls under "layer controls". See issue [#141](https://github.com/mitre-attack/attack-navigator/issues/141).
- Updated the "select sub-techniques with parent" control under the "selection controls" dropdown. Sub-techniques will be selected independently by default. See issue [#140](https://github.com/mitre-attack/attack-navigator/issues/140).
- Added sub-techniques as a configurable Navigator feature. Sub-technique features can be disabled by editing the `src/assets/config.json` file or using the "create customized Navigator" interface. See issue [#112](https://github.com/mitre-attack/attack-navigator/issues/112).
- Added option to select scoring gradient from an existing layer in the _create layers from other layers_ interface. See issue [#121](https://github.com/mitre-attack/attack-navigator/issues/121).
- Added options to select all techniques and sub-techniques with or without annotations in the context menu. See issue [#163](https://github.com/mitre-attack/attack-navigator/issues/163).
- Added a subscript to the techniques which have sub-techniques. The subscript shows the number of sub-techniques under a given technique and how many of those sub-techniques have annotations while the parent is collapsed. See issue [#162](https://github.com/mitre-attack/attack-navigator/issues/162).
- Updated the layout of the metadata value key. See issue [#189](https://github.com/mitre-attack/attack-navigator/issues/189).

## Fixes
- Added internet explorer support for the sub-techniques features, and improved Edge compatibility. See issue [#135](https://github.com/mitre-attack/attack-navigator/issues/135).
- Fixes a bug causing metadata values to be displayed improperly in tooltips. See issue [#153](https://github.com/mitre-attack/attack-navigator/issues/153).
- Fixes a bug in which the default layer link input field in the "create customized Navigator" interface loses focus between characters. See issue [#136](https://github.com/mitre-attack/attack-navigator/issues/136).
- Fixed a bug in "create layer from other layers" interface where inheriting filters would cause the application to crash. See issue [#168](https://github.com/mitre-attack/attack-navigator/issues/168).
- Fixed a bug where editing the gradient would also change the most recently selected gradient preset. See issue [#167](https://github.com/mitre-attack/attack-navigator/issues/167).
- Removed duplicate threat group entries from the multiselect interface and included sub-techniques in the selection of techniques related to threat groups, software, or mitigations. See issue [#164](https://github.com/mitre-attack/attack-navigator/issues/164).
- Fixed a bug in the sub-technique sidebar that occurs when all sub-techniques of a given technique are disabled and hidden. See issue [#177](https://github.com/mitre-attack/attack-navigator/issues/177).
- Removed the comment underscore from the sub-technique count subscript. See issue [#184](https://github.com/mitre-attack/attack-navigator/issues/184).

# v3.0 - sub-techniques beta
## New Features
### Major
- Added support for sub-techniques. Techniques with sub-techniques will be denoted by a sidebar which can be clicked to show and hide the sub-techniques. Techniques without sub-techniques will not have a sidebar.
- Added "select techniques with subtechniques" control under "selection controls" dropdown, augmenting the existing "select techniques across tactics" control. By default sub-techniques will be selected along with their parents. See issue [#114](https://github.com/mitre-attack/attack-navigator/issues/114).
- Added "matrix layout" controls (replacing "view mode"). See issues [#117](https://github.com/mitre-attack/attack-navigator/issues/117) and [#110](https://github.com/mitre-attack/attack-navigator/issues/110).
    - Supports multiple layouts, and the codebase is designed to allow the addition of new layouts easily. Added the following layouts:
        - the "side" layout (default), where sub-techniques appear in an adjacent sub-column of the tactic.
        - the "flat" layout, where sub-techniques appear nested beneath their parent similar to an indented list.
        - the "mini" layout, where sub-techniques are grouped into boxes with their parent. The "mini" layout is designed to give an overview of the layer without the comparatively complex structure of the "flat" or "side" views.
    - Added the ability to show technique ATT&CK IDs and names simultaneously, individually or not at all. The "mini" layout overrides this selection. See issue [#124](https://github.com/mitre-attack/attack-navigator/issues/124).

### Minor
- Added mitigations to multi-select interface. Improved the extensibility of the multi-select interface to make future additions easier. See issue [#119](https://github.com/mitre-attack/attack-navigator/issues/119).

## Improvements
### Major
- Major redesign of the "render layer to SVG" feature. 
    - Added support for sub-techniques. See issue [#116](https://github.com/mitre-attack/attack-navigator/issues/116).
    - Users will no longer need to specify text size manually. Algorithms have been implemented to automatically maximize text size without overflowing the text container. The overall layer rendering process will take slightly longer than previously due to these computations.
    - Header and legend (docked and undocked) should be much more aesthetic.
    - Score gradient legend should now show which scores map to which colors more clearly.
- Context menu and tooltip improvements:
    - Visual style has been improved for both context menu and tooltip. 
    - Tooltip is now statically placed instead of following the cursor, which increases the performance of the UI.
    - Context menu should now orient itself better to avoid falling off the edge of the screen.
    - Added "view tactic" button to context menu.
    - Major improvements to the flexibility of the custom context menu items feature. See _Config File Format Changes_ below for more details.
- Major refactor to many components should reduce lag and improve extensibility and maintainability of the application. 

### Minor
- Export to excel: added sub-techniques support. See issue [#115](https://github.com/mitre-attack/attack-navigator/issues/115).
- Minor UI improvements to the search feature. Disabled regex in search because it was very buggy. See issue [#113](https://github.com/mitre-attack/attack-navigator/issues/113).

## Layer File Format Changes
Layer file format updated to version 3.0. Older versions can still be loaded in the Navigator, but may have degraded functionality.
- Removed "viewMode" enumeration in favor of "layout" object. viewMode will get parsed into a layout configuration automatically, but the conversion is not perfect since the layouts have changed.
- Added "showSubtechniques" field to technique objects. 
- Added "selectSubtechniquesWithParent" field setting the default value of the "select techniques with subtechniques" control.

The sub-techniques update of ATT&CK caused many techniques to be replaced by sub-techniques. Since the replacing sub-techniques have different IDs, many layers created before the sub-technques release will still be using IDs for the replaced techniques and therefore won't work properly in the new version even if the annotation format is correct. A [conversion script](layers/update-layers.py) is provided in the layers folder which both updates layers to the most recent format and also updates technique IDs to their replacers where possible. There are however a few cases which won't be caught:
1. Cases where techniques which have been replaced by multiple sub-techniques are ignored entirely due to limitations in the remapping data.
2. Cases where the `tactic` field was present but the replacing technique is not in that tactic.
Run `python3 update-layers.py -h` for usage instructions.

## Config File Format Changes
### Changes to `custom_context_menu_items`
Custom context menu feature has been significantly improved for flexibility. See _Adding Custom Context Menu Options_ in [the readme](README.md) for more details on the format.
- Updated substitution string to use double curly braces (e.g `{{technique_name}}`) instead of tildes.
- Added ability to specify STIX IDs in addition to ATT&CK IDs.
- Added the option to add a sub-technique specific URL (`subtechnique_url`) which will apply only to sub-techniques. When using the sub-technique URL, extra sub-technique related substitutions are available.

### Changes to `features`
The "features" structure is used to enable/disable specific Navigator features. It also propagates to the "create customized Navigator" interface.
- "toggle_view_mode" has been renamed to "layout_controls" and the description updated accordingly. 

# v2.3.2 - 17 January 2020
## Improvements
- Updated trademark to registered trademark and updated copyright date to 2020. See issue [#125](https://github.com/mitre-attack/attack-navigator/pull/125).
- Updated help page to be more legible by increasing page margins.

# v2.3.1 - 29 October 2019
## Fixes
- Fixes a bug where default_layers specified in `config.json` would not load. See pull request [#109](https://github.com/mitre-attack/attack-navigator/pull/109).

# v2.3 - 24 October 2019
## New Features
### Minor
- Technique comments will now be included with excel exports as cell notes. Note: you may have to re-install your node modules for this functionality to be present. See issue [#55](https://github.com/mitre-attack/attack-navigator/issues/55).
- Minor matrix layout improvements. See issue [#106](https://github.com/mitre-attack/attack-navigator/issues/106).
- Added support for cloud platforms. See issue [#101](https://github.com/mitre-attack/attack-navigator/issues/101). Also see *Layer File Format Changes*, below.
- In layer-layer operations, score expressions are now calculated on an element-by-element basis. This allows the use of normal math operators (e.g `a * b`) instead of the elementwise operators (e.g `a .* b`) as were previously required. It also enables the use of ternary operations such as `a > b ? a : 0`. See issue [#81](https://github.com/mitre-attack/attack-navigator/issues/81).
- Added the ability to specify multiple default layers in the layerURL query param. See issue [#75](https://github.com/mitre-attack/attack-navigator/issues/75).

## Fixes
- Multiselect interface should now correctly sort software and groups which start with lowercase letters. See issue [#99](https://github.com/mitre-attack/attack-navigator/issues/99).
- Layer loading should now provide more accurate descriptions when errors are encountered. See issue [#103](https://github.com/mitre-attack/attack-navigator/issues/103).
- Updated packages to fix vulnerabilities.

## Layer File Format Changes
Layer file format updated to version 2.2. Older versions can still be loaded in the Navigator, and this update is fully backwards compatible with Version 2.1. See [layers/LAYERFORMATv2_2md](layers/LAYERFORMATv2_2.md) for the full v2.2 specification.
- Added the following cloud platforms to the set of acceptable enterprise platforms: "AWS", "GCP", "Azure", "Azure AD", "Office 365", "SaaS".
- Updated Enterprise and Mobile platforms to match their format as seen elsewhere in ATT&CK. This change is fully backwards compatible, and if the old format is detected it will automatically be updated to the new format.
   - "android" becomes "Android"
   - "ios" becomes "iOS"
   - "windows" becomes "Windows"
   - "linux" becomes "Linux"
   - "mac" becomes "macOS"
   

# v2.2.1 - 5 June 2019
## Fixes
- Updated Angular from 7.0.4 to 8.0.0.
- Updated other packages to fix vulnerabilities.
- Removed node-sass rebuild in dockerfile.
- Fixed improperly formatted domains in the April 2019 update layers which were causing issues when exporting those layers to excel.
- Updated readme to better highlight documentation for using the Navigator offline. See issue [#82](https://github.com/mitre-attack/attack-navigator/issues/82).

# v2.2 - 11 December 2018
## New Features
### Major
- Added the ability to associate user defined metadata to layers and techniques inside of a layer. Metadata can be useful for supporting other applications that use the layer format, or for attaching additional descriptive fields to the layer. The UI supports editing metadata on the layer itself, but not on techniques. Metadata on techniques is shown in tooltips. See *Layer File Format Changes*, below, for more detail on the metadata format. Also see issue [#52](https://github.com/mitre-attack/attack-navigator/issues/22).
- Removed `assets/tacticsData.json`. The Navigator now populates its tactics data from `x-mitre-matrix` and `x-mitre-tactic` objects in the bundled data. The field `tactics_url` was removed from `assets/config.json` -- see *Changes to config.json Format*, below. See issue [#63](https://github.com/mitre-attack/attack-navigator/issues/63).
### Minor
- Multiple layers can now be loaded on initialization. A change to the `config.json` file format allows the user to specify a list of default layers. Default layers can be loaded from the assets directory or from the web. see *Changes to config.json Format*, below. Also see issue [#67](https://github.com/mitre-attack/attack-navigator/issues/67). 
- The color of the underline denoting comments can now be configured in the `config.json` file. Setting the color to `"transparent"` will remove comment underlines altogether. See *Changes to config.json Format`, below. Also see issue [#53](https://github.com/mitre-attack/attack-navigator/issues/53).
## Fixes
- Updated links in the documentation to match the new ATT&CK website. See issue [#62](https://github.com/mitre-attack/attack-navigator/issues/62).
- Updated Angular to version 7.0.6. This fixes some installation issues with OSX. We also updated several other packages. Please note that our new version of Angular requires a newer nodejs version, so try updating your node installation if errors occur after updating the Navigator. See issues [#61](https://github.com/mitre-attack/attack-navigator/issues/61), [#70](https://github.com/mitre-attack/attack-navigator/issues/70).
- Merged a [pull request](https://github.com/mitre-attack/attack-navigator/pull/58) which fixed a bug where default layers would have placeholder layer titles. See [#54](https://github.com/mitre-attack/attack-navigator/issues/64).
- Negative scores can now be entered in the UI. See [#72](https://github.com/mitre-attack/attack-navigator/issues/72).


## Changes to `config.json` Format
### Default Layer
`default_layer` has been renamed to `default_layers`. The string property `location` has been replaced with the string[] property `urls`. The strings in `urls` should be the paths to the default layers you wish to load -- now multiple default layers can be loaded. You can also now load default layers from the assets folder and from the web simultaneously, although the order of the tabs is not guaranteed (since layer loading over HTTP is asynchronous). 

To update previous default layers configuration to the new format, see the following example:
```json
"default_layer": {
    "enabled": true,
    "location": "assets/example.json"
}
```
Becomes:
```json
"default_layers": {
    "enabled": true,
    "urls": [
        "assets/example.json"
    ]
}
```
### Comment Color
The `comment_color` field has been added, which specifies the color for comment underlines. 
### Removal of `assets/tacticsData.json` and `tactics_url`
`assets/tacticsData.json` was removed, and the `config.json` field `tactics_url` along with it. `tacticsData.json` was previously used to specify the _pre-attack_, _mitre-enterprise_ and _mitre-mobile_ tactics.

This is now done using the `x-mitre-matrix` and `x-mitre-tactic` objects in the bundled data retrieved from the taxii server or from our static cti github. `x-mitre-matrix` specifies the order of tactics and `x-mitre-tactic` specifies the actual tactic data. 

If you are using your own dataset with the Navigator an update to your source data will be required. The ATT&CK Navigator uses bundled data, where objects with types `attack-pattern`, `intrusion-set`, `malware`, `tool`, `relationship`, `x-mitre-tactic`, and `x-mitre-matrix` are all stored in a single array. This array is now required to contain `x-mitre-tactic` and `x-mitre-matrix` objects, which were not previously used. 

The data retrieved from `enterprise_attack_url`, `pre_attack_url`, and `mobile_data_url` follow the proper bundle format. Please use them as a guide for how to format your own datasets.

Also, please note that multiple matrices are only supported for `mitre-mobile`, which expects matrices with the names `Device Access` and `Network-Based Effects` so that we can order the tactics in the UI properly.


## Layer File Format Changes
Layer file format updated to version 2.1. This update is fully backwards compatible with layer format v2.0 since all the added fields are optional. See [layers/LAYERFORMATv2_1.md](layers/LAYERFORMATv2_1.md) for the full v2.1 specification.

This update constitutes the addition of `metadata` fields to the layer and technique objects. Metadata can be used to support other applications using the layer format, or to add additional descriptive fields to layers or techniques. Metadata is formatted as an array, and each piece of metadata in the array must conform to the schema `{"name": string, "value": string}`.  



# v2.1 - 31 July 2018
## New Features
### Major
- Added export to MS Excel feature. Saves the current layer to MS excel (_xlsx_) format. See issue [#52](https://github.com/mitre-attack/attack-navigator/issues/52).
### Minor
- In the export to SVG interface you can now hide the technique count in the tactic column headers. See issue [#47](https://github.com/mitre-attack/attack-navigator/issues/47).
- Updated the README to explain how to use local files to populate the Navigator. See issue [#51](https://github.com/mitre-attack/attack-navigator/issues/51).

## Fixes
- Fixed constant score expressions (e.g `10`, `5+5`) featuring no variables being ignored in the _create layers from other layers_ interface. Now if a constant score expression is present it assigns uniformly to all techniques. See issue [#49](https://github.com/mitre-attack/attack-navigator/issues/49).
- Fixed a bug when uploading layers with no tactic field on techniques. When said field was absent, techniques with `enabled=false` were not initially hidden when `hideDisabled=true`. See issue [#50](https://github.com/mitre-attack/attack-navigator/issues/50).

# v2.0 - 14 May 2018
## New Features
### Major
- Added TAXII client to pull ATT&CK content from a TAXII server. By default, the Navigator now loads content from the MITRE CTI TAXII server hosted at [https://cti-taxii.mitre.org](https://cti-taxii.mitre.org). See issue [#4](https://github.com/mitre-attack/attack-navigator/issues/4).
- Added a new interface to render layers to a downloadable SVG image. See issue [#2](https://github.com/mitre-attack/attack-navigator/issues/2).
- Added the ability to load a default layer when the Navigator initializes. See issues [#14](https://github.com/mitre-attack/attack-navigator/issues/14), [#26](https://github.com/mitre-attack/attack-navigator/issues/26).
   - A local default layer can be specified in `src/assets/config.json`.
   - The URL to a default layer hosted on the web can be specified in the new _create customized Navigator_ interface, and when the navigator loads it will fetch that layer. See issues [#7](https://github.com/mitre-attack/attack-navigator/issues/7), [#20](https://github.com/mitre-attack/attack-navigator/issues/20).


### Minor
- Added configurable background color to tactics row. See issue [#32](https://github.com/mitre-attack/attack-navigator/issues/32).
- Added customizable legend to describe the meanings of the colors of annotated techniques. See issues [#24](https://github.com/mitre-attack/attack-navigator/issues/24), [#28](https://github.com/mitre-attack/attack-navigator/issues/28), [#31](https://github.com/mitre-attack/attack-navigator/issues/31), [#33](https://github.com/mitre-attack/attack-navigator/issues/33).
- Added the ability to disable navigator features, either by editing the `src/assets/config.json` or using the new _create customized Navigator_ interface. See issues [#21](https://github.com/mitre-attack/attack-navigator/issues/21), [#41](https://github.com/mitre-attack/attack-navigator/issues/41).
- Added the ability to specify new items in the technique context menu by editing `src/assets/config.json`. These new items can be used to hyperlink to a specified URL, with parameters for the technique ID or tactic. See issue [#9](https://github.com/mitre-attack/attack-navigator/issues/9).
- Added a button to remove all annotations on the currently selected techniques. See issue [#12](https://github.com/mitre-attack/attack-navigator/issues/12).
- Added a new "super compact" view option, which removes all technique text in order to fit as much content on the screen as possible. See issue [#11](https://github.com/mitre-attack/attack-navigator/issues/11).

## Improvements
- Depreciated and revoked objects in the STIX content are no longer displayed in the Navigator. See issue [#30](https://github.com/mitre-attack/attack-navigator/issues/30).
- Uploading a layer with of a different version number than expected warns the user that some annotations or configurations may not be restored. See issue [#27](https://github.com/mitre-attack/attack-navigator/issues/27).
- A dockerfile was added to the repo, and documentation on using the Navigator with Docker was added to the readme. See issue [#15](https://github.com/mitre-attack/attack-navigator/issues/15).
- CTRL (windows) and CMD (mac) can now be used to select multiple techniques in addition to shift (both platforms). See issue [#18](https://github.com/mitre-attack/attack-navigator/issues/18).
- Gradient colors are now fully customizable, using a color picker instead of a dropdown menu.

## Fixes
- Tooltips resize to fit long comments. If the comment exceeds a certain length the overflow is cut and denoted by ellipses (...). See issue [#23](https://github.com/mitre-attack/attack-navigator/issues/23).
- Tooltips, dropdown menus and context menus now align themselves automatically to avoid going off the edge of the page.
- Tab performance is now more independent of the number and content of other tabs.
- Uploaded layer files now typecheck their fields to make sure everything is formatted properly. Fields which do not meet the layer format specification are set to their default value.

## Layer File Format Changes
Layer file format updated to version 2.0. Older layer versions can still be loaded by the Navigator, however some fields may no longer be supported. See [layers/LAYERFORMATv2.md](layers/LAYERFORMATv2.md) for the full v2.0 specification.
- Replaced the `viewFullTable` field (boolean) with the `viewMode` field (number) in order to support the "super compact" view option. See issue [#11](https://github.com/mitre-attack/attack-navigator/issues/11).
   - If `viewFullTable` is present in a layer file uploaded to the v2.0 Navigator it will be ignored.
   - To upgrade a layer without losing the view mode, see the following mappings:
      - `viewFullTable: true` becomes `viewMode: 0`.
      - `viewFullTable: false` becomes `viewMode: 1`.
- Added `legendItems` field, an array of legendItem objects (also specified in document). This field can be used to specify the contents of the legend. See issue [#24](https://github.com/mitre-attack/attack-navigator/issues/24).
- Added `showTacticRowBackground` field (boolean), which if true sets the layer to display a background color for the tactic row. See issue [#32](https://github.com/mitre-attack/attack-navigator/issues/32).
- Added `tacticRowBackground` field (string), which holds the hex color value to show as the background to the tactic row if `showTacticRowBackground` is true. See issue [#32](https://github.com/mitre-attack/attack-navigator/issues/32).
- Added `selectTechniquesAcrossTactics` field (boolean), which if false allows the user to select instances of techniques which are found in multiple tactics individually. See issue [#8](https://github.com/mitre-attack/attack-navigator/issues/8).
- Added `tactic` field (string) to the Technique object. If this field is present, the annotations will only be applied to the instance of the technique in the specified tactic. If this field is not present, the annotations will be applied to all instances of the technique. See issue [#8](https://github.com/mitre-attack/attack-navigator/issues/8).<|MERGE_RESOLUTION|>--- conflicted
+++ resolved
@@ -14,11 +14,8 @@
 - Fixed issue with sorting when show aggregate score is enabled, where each technique's aggregate score was not correctly calculated into the sorting. See issue [#295](https://github.com/mitre-attack/attack-navigator/issues/295). 
 - The Navigator should now use the proper fonts when operating without an internet connection. See issue [#278](https://github.com/mitre-attack/attack-navigator/issues/278)
 - Fixed an issue when loading multiple default layers where subsequent layers would only appear after the user interacted with the first one. See issue [#288](https://github.com/mitre-attack/attack-navigator/issues/288).
-<<<<<<< HEAD
 - Fixed an issue with help dropdown appearing above the matrix. See issue [#330](https://github.com/mitre-attack/attack-navigator/issues/330).
-=======
 - Updated Safari browser warning to show only for versions 13 and below. See issue [#306](https://github.com/mitre-attack/attack-navigator/issues/306).
->>>>>>> 11dc6000
 
 
 # v4.3 - 29 April 2021
