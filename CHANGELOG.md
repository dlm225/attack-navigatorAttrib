<!-- 
     Reminder: update the version number in package.json when adding a new version!

     If on the master branch and ready to release, you can use one of the following commands:
         npm version major
         npm version minor
         npm version patch
    This will patch the version number appropriately and create the correct tag on the current commit.
    The creation of the tag can be disabled with the --no-git-tag-version if desired.
-->

# Changes Staged on Develop

## New Features
- Consolidated the JSON, Excel, and SVG export options into a single dropdown. Added an option to the export interface to only download annotations on visible techniques. See issue [#215](https://github.com/mitre-attack/attack-navigator/issues/215).
<<<<<<< HEAD
- Added functionality to download all open layers in JSON or MS Excel format. Also added the functionality to upload file with multiple layers. See issue  [#128](https://github.com/mitre-attack/attack-navigator/issues/128)
=======
- Extended search interface to support searching for techniques by asset.
>>>>>>> 2f9a9bb5

## Improvements
- Added ability to render SVG export in dark mode. See issue [#564](https://github.com/mitre-attack/attack-navigator/pull/564).
- Updated Angular from 11.0.3 to 14.3.0.
- Added the ability to be able to select whether or not to display the metadata underline either by changing the config file or by using the customized navigator. See issue [#400](https://github.com/mitre-attack/attack-navigator/issues/400)

## Miscellaneous

- Refactored the codebase to improve maintainability of the application.

## Layer File Format Changes

Layer file format updated to version 4.5. This update adds support for selecting only visible techniques. The `selectVisibleTechniques` field specifies whether or not hidden techniques will be included in the different select behaviors.

This update also adds support for downloading all open layers in JSON or MS Excel (.xlsx) format. The user can now upload a file with multiple layers. See [layers/LAYERFORMATv4_5.md](layers/LAYERFORMATv4_5.md) for the full specification.

# 4.8.2 - 9 May 2023

Adds support for ATT&CK v13.1.

## Miscellaneous

- Refactored the codebase to improve maintainability of the application.

# 4.8.1 - 25 April 2023

Adds support for ATT&CK v13.

## Improvements
- Users can disable the background color effect on manually assigned colors, aggregate scores, or non-aggregate scores by editing `src/assets/config.json` or through the "Create Customized Navigator" interface. See issue [#371](https://github.com/mitre-attack/attack-navigator/issues/371).
- Added image orientation options and new preset image size options to the SVG exporter. See issue [#547](https://github.com/mitre-attack/attack-navigator/pull/547).

## Fixes
- Fixed an issue where aggregate scores were calculated on techniques with no sub-techniques. See issue [#539](https://github.com/mitre-attack/attack-navigator/issues/539).
- Fixed an issue where pinned tooltips would cover the "pin/unpin tooltip" option in the context menu. See issue [#542](https://github.com/mitre-attack/attack-navigator/issues/542).
- Fixed inconsistencies with dark theme in the SVG exporter. See issue [#546](https://github.com/mitre-attack/attack-navigator/pull/546).

# 4.8.0 - 20 December 2022

## New Features
- Added the ability to create a layer from a custom [Collection](https://github.com/center-for-threat-informed-defense/attack-workbench-frontend/blob/develop/docs/collections.md#collections) or Stix Bundle. Users can specify the URL, version, and domain of a custom bundle in the Create New Layer interface. This will load the base data from the file at the given URL into the Navigator. Layers created from a custom collection/STIX bundle support all of the standard layer features (annotations, filter/sort, download/upload, layer-layer operations, etc.), apart from upgrading the layer to a newer ATT&CK version. See issue [#499](https://github.com/mitre-attack/attack-navigator/issues/499).

## Layer File Format Changes

Layer file format updated to version 4.4. This update adds support for layers created with a custom collection or STIX bundle; the optional `customDataURL` field contains the URL from which custom data was loaded. This update is fully backwards compatible with layer format v4.3 since the added field is optional. See [layers/LAYERFORMATv4_4.md](layers/LAYERFORMATv4_4.md) for the full specification.

# 4.7.1 - 8 November 2022

Adds support for ATT&CK v12.1.

# 4.7.0 - 25 October 2022

Adds support for ATT&CK v12.

## New Features
- Integration compatibility with the [ATT&CK Workbench](https://github.com/center-for-threat-informed-defense/attack-workbench-frontend). See issue [#474](https://github.com/mitre-attack/attack-navigator/pull/474).
- Extended search interface to support searching for techniques based on campaign. See [#501](https://github.com/mitre-attack/attack-navigator/issues/501).

## Fixes
- Fixed an issue with the Docker build caused by conflicting peer dependencies. See issue [#497](https://github.com/mitre-attack/attack-navigator/issues/497).
- Fixed an issue with loading STIX bundles that do not contain all of the tactics referenced by the included matrix. See issue [#489](https://github.com/mitre-attack/attack-navigator/issues/489).

# v4.6.6 - 26 August 2022

## Fixes
- Fixed an issue where the sorting selection was not honored for sub-techniques when rendered as an SVG. See issue [#494](https://github.com/mitre-attack/attack-navigator/issues/494).

# v4.6.5 - 7 July 2022

Adds support for ATT&CK v11.3 and Mobile ATT&CK sub-techniques.

## Fixes
- Fixed an issue where matrices that have been deprecated would load into the Navigator. See issue [#473](https://github.com/mitre-attack/attack-navigator/issues/473).

# v4.6.4 - 25 May 2022

Adds support for ATT&CK v11.2.

## Fixes
- Fixed an issue causing disabled techniques with no enabled sub-techniques to appear in the matrix when the hide-disabled control is active. See issue [#466](https://github.com/mitre-attack/attack-navigator/issues/466).

# v4.6.3 - 13 May 2022

## Fixes

- Fixed package import issues causing failure to load techniques with scores or colors, and impacting the ability to render a layer as SVG. See issues [#451](https://github.com/mitre-attack/attack-navigator/issues/451) and [#452](https://github.com/mitre-attack/attack-navigator/issues/452).

# v4.6.2 - 12 May 2022

Adds support for ATT&CK v11.1.

## Improvements
- Added a feature to pin a technique cell when viewed in the matrix, enabling the user to scroll through the details of the technique in the tooltip. See issue [#320](https://github.com/mitre-attack/attack-navigator/issues/320).
- Added a popup alert to notify users if a layer with an empty tactic field is uploaded, and therefore will not be displayed. See issue [#326](https://github.com/mitre-attack/attack-navigator/issues/326).

# v4.6.1 - 26 April 2022

## Fixes

- Fixed a versioning error that occurred when loading a local layer with a previous version of ATT&CK.

# v4.6.0 - 25 April 2022

Adds support for ATT&CK v11.

## Improvements

- Revised the rigid versioning structure in the configuration file which enforced too many constraints on importing custom data. Added new fields `version.version` and `domain.identifier` to improve how Navigator derives domain information. More details are provided in the [integration documentation](https://github.com/center-for-threat-informed-defense/attack-workbench-frontend/blob/develop/docs/integrations.md#attck-navigator-integration) on how to integrate the ATT&CK Navigator with the ATT&CK Workbench. See issue [#370](https://github.com/mitre-attack/attack-navigator/issues/370).
- Fixed an issue where a long technique name or metadata value would overflow outside the technique tooltip. See issue [#359](https://github.com/mitre-attack/attack-navigator/issues/359).

# v4.5.5 - 7 January 2022

## Fixes

- Fixed an issue with the Dockerfile which was preventing the docker image from building. See issue [#395](https://github.com/mitre-attack/attack-navigator/pull/395).

## Improvements

- Font sizing in the SVG exports are optimally sized to improve readability and consistency. See issue [#221](https://github.com/mitre-attack/attack-navigator/issues/221).

## New Features

- Added the ability to assign hyperlinks and metadata to selected techniques in the technique controls toolbar. See issue [#321](https://github.com/mitre-attack/attack-navigator/issues/321).
  - Hyperlinks can be accessed via the context menu and metadata can be viewed in the technique tooltip. Both hyperlinks and metadata can also be added directly to Layer Files (see _Layer File Format Changes_ below for more details).
  - Users can disable the link underline effect on techniques by editing `src/assets/config.json` or through the "Create Customized Navigator" interface.
- Added the ability to assign hyperlinks layers. Hyperlinks can be viewed and edited in the layer information panel alongside layer metadata.

## Layer File Format Changes

Updated the Layer File Format to v4.3 which adds a `links` array field to technique objects and to layers. This supports the assignment of hyperlinks to techniques which are accessed in the context menu and to layers which are accessed in the layer information dropdown menu. Link objects must conform to the schema `{"label": string, "url": string}` or `{"divider": boolean}`. A separator is displayed in the technique context menu where the `divider` property occurs in the list of hyperlinks.

# v4.5.4 - 15 November 2021

## Fixes

- Fixed a bug where layers with aggregate scores enabled would be render a black background on techniques which have no aggregate score. See issue [#388](https://github.com/mitre-attack/attack-navigator/issues/388).

# v4.5.3 - 12 November 2021

## Fixes

- Fixed an issue where the user could not manually assign colors or upload layers with manually assigned colors. See issue [#386](https://github.com/mitre-attack/attack-navigator/issues/386).
- Fixed an issue where fields with a value of `false` in the layout configuration of a layer would be ignored. See issue [#381](https://github.com/mitre-attack/attack-navigator/issues/381).

# v4.5.2 - 10 November 2021

## Improvements

- Users will no longer be prompted to upgrade default layers (set in the config file or the "create a customized Navigator" feature) to the current ATT&CK version. This should improve the UX of Navigator instances embedded in iframes or linked to from webpages with a default set of layers loaded.
- Add support for ATT&CK v10.1

## Fixes

- Fixed an issue when loading multiple default layers (specified in the config or a layerURL) which led to only the first layer being loaded. See issue [#361](https://github.com/mitre-attack/attack-navigator/issues/361).
- Fixed inconsistencies within the ATT&CK Navigator dark theme.
  - If the user switches from the dark/light theme to use the system's theme, the browser will remember to continue using the system theme until changed again.
  - The layer upgrade feature now supports dark theme.
  - Fixed scoring gradient preset colors that should make technique cells appear to fade into the background color (if they have a lower score)

# v4.5.1 - 21 October 2021

## Fixes

- Fixes support for ATT&CK versions with more than 1 digit (ex. ATT&CK v10).
  - Uploaded layers without a specified ATT&CK version will no longer try and fail to load ATT&CK v1
  - Uploaded layers uring ATT&CK v10 will no longer try and fail to load ATT&CK v1
  - Downloaded layers using ATT&CK v10 will no longer claim they use ATT&CK v1

# v4.5.0 - 21 October 2021

## New Features

- The ATT&CK Navigator now has a dark theme. See issue [#71](https://github.com/mitre-attack/attack-navigator/issues/71).
- Added support for ATT&CK version 10
  - Added data sources panel to the search and multiselect interface. See issue [#341](https://github.com/mitre-attack/attack-navigator/issues/341).

# v4.4.1 - 16 September 2021

## Fixes

- Fixed a crash that would occur when loading a layer with annotations on a revoked/deprecated technique without explicitly defined tactics. See issue [#354](https://github.com/mitre-attack/attack-navigator/issues/354).

# v4.4 - 15 September 2021

Version 4.4 of the Navigator restores Safari support provided you are using Safari version 14 or above.

## New Features

- Combined the search and multiselect tools into a single UI. This allows groups, software, and mitigations to be filtered alongside techniques and improves usability by moving the interface to a sidebar. See issue [#204](https://github.com/mitre-attack/attack-navigator/issues/204).
- Added a workflow for upgrading layers created in older versions of ATT&CK to the current version. When upgrading a layer, users can view techniques have changed between the two versions and copy annotations to their new layer. See issue [#181](https://github.com/mitre-attack/attack-navigator/issues/181).

## Improvements

- Various improvement to UI aesthetics and usability. See issue [#340](https://github.com/mitre-attack/attack-navigator/issues/340).
  - Reduced unnecessary whitespace to maximize screen real-estate for viewing the matrix.
  - Layer tabs now hide themselves when the user scrolls to maximize screen real-estate for viewing the matrix.
  - Improved favicon for standardization with other ATT&CK tools.
- Techniques are now shown when disabled (and hide-disabled is enabled) as long as any of any of their sub-techniques are enabled. See issue [#298](https://github.com/mitre-attack/attack-navigator/issues/298)
- Users can disable the comment underline effect on techniques by editing `src/assets/config.json` or through the "Create Customized Navigator" interface. See issue [#268](https://github.com/mitre-attack/attack-navigator/issues/268).
- Application now alerts the user when input STIX data contains an object missing an ATT&CK ID instead of failing silently. See issue [#339](https://github.com/mitre-attack/attack-navigator/pull/339).
- The application usage/help page can now be viewed [directly on GitHub](https://github.com/mitre-attack/attack-navigator/blob/master/USAGE.md). See issue [#179](https://github.com/mitre-attack/attack-navigator/issues/179).
- The application changelog can now be viewed within the application. See issue [#178](https://github.com/mitre-attack/attack-navigator/issues/178).

## Fixes

- Fixed some issues where objects could appear in the wrong domain under specific circumstances. See issue [#308](https://github.com/mitre-attack/attack-navigator/issues/308), [attack-website#310](https://github.com/mitre-attack/attack-website/issues/310).
- Fixed issue with sorting when show aggregate score is enabled, where each technique's aggregate score was not correctly calculated into the sorting. See issue [#295](https://github.com/mitre-attack/attack-navigator/issues/295).
- The Navigator should now use the proper fonts when operating without an internet connection. See issue [#278](https://github.com/mitre-attack/attack-navigator/issues/278)
- Fixed an issue when loading multiple default layers where subsequent layers would only appear after the user interacted with the first one. See issue [#288](https://github.com/mitre-attack/attack-navigator/issues/288).
- Updated Safari browser warning to show only for versions 13 and below. See issue [#306](https://github.com/mitre-attack/attack-navigator/issues/306).

# v4.3 - 29 April 2021

## New Features

- Added aggregate scores. Aggregate scores are computed using the score of the technique and all sub-techniques using an "aggregate function" -- min, max, average, or sum. The aggregate score is used to determine the color of the technique in place of the technique's score. Aggregate scores are an optional feature and can be enabled in the "matrix configuration" dropdown. See issue [#269](https://github.com/mitre-attack/attack-navigator/issues/269).
- The user can now suppress the "leave site?" warning dialog in the config file or via the "create a customized navigator" interface. See issue [#267](https://github.com/mitre-attack/attack-navigator/issues/267).
- Added an (optional) configurable banner. The new "banner" field of the config file can be used to customize the banner content with full HTML support. See issue [#205](https://github.com/mitre-attack/attack-navigator/issues/205).
- Added button to toolbar to only expand all sub-techniques that are annotated. See issue [#256](https://github.com/mitre-attack/attack-navigator/issues/256).
- Added support for displaying STIX 2.1 notes in tooltips. Notes attached to techniques in the STIX data are indicated in the same style as a comment. As of version 4.3 the ATT&CK Navigator supports STIX 2.1, but cannot load data from a TAXII 2.1 server.

## Improvements

- Consolidated AWS, GCP, and Azure platforms into IaaS platform to integrate upcoming release of ATT&CK. See issue [#252](https://github.com/mitre-attack/attack-navigator/issues/252).

## Fixes

- Fixed a bug in exporting matrix to Excel sheet, where the style of all sub-techniques with the same name in a column were incorrectly over-ridden by the style of the first sub-technique in its name. See issue [#270](https://github.com/mitre-attack/attack-navigator/issues/270).

## Layer File Format Changes

Layer file format updated to version 4.2. This update is fully backwards compatible with the layer format v4.1 since the added fields are optional. See [layers/LAYERFORMATv4_2.md](layers/LAYERFORMATv4_2.md) for the full specification.

This update adds settings for aggregate scores to the layout object of the layer:

- `showAggregateScores`, which turns on the feature
- `countUnscored` which counts unscored techniques as if their score was `0` when the aggregate function is "average".
- `aggregateFunction`: the desired aggregation function: "average", "min", "max" or "sum".

# v4.2 - 3 February 2021

With version 4.2 of the Navigator we are retiring support for the Safari browser. A bug introduced in the sub-techniques release (version 3.0) causes safari to freeze when changing between layer tabs (see issue [#251](https://github.com/mitre-attack/attack-navigator/issues/251)). We have been unable to determine the cause of the freeze and thus are retiring official support for that browser. Safari users can continue to use the application, but will be warned of possible freezes via a dialog window when they first load the app.

## Improvements

Refactored the implementation of tabs to reduce performance issues when opening multiple layers. See issue [#254](https://github.com/mitre-attack/attack-navigator/issues/254).

- The help page and SVG exporter have been moved to a pop-up window and are no longer displayed in a separate tab.
- The process for displaying layer information and switching between tabs has been refactored. The creation and deletion of new DOM elements for each tab has been removed. Previously, the contents of each tab were contained in their own DOM element causing poor performance.

## Fixes

- Fixed a bug preventing required packages to install when building the Navigator through Docker. See issue [#258](https://github.com/mitre-attack/attack-navigator/issues/258).

# v4.1 - 15 December 2020

## New Features

- Added support for section breaks in the technique metadata format (see _Layer File Format Changes_ below for more details). See issue [#189](https://github.com/mitre-attack/attack-navigator/issues/189).

## Improvements

- Layer domain and version is displayed under "layer information" in layer controls and in a new "domain" section of the SVG exporter. See issue [#239](https://github.com/mitre-attack/attack-navigator/issues/239).
- Layer loading is indicated in the UI when uploading a layer from the _Open Existing Layer_ interface. See issue [#240](https://github.com/mitre-attack/attack-navigator/issues/240).

## Fixes

- Fixed a bug causing platform selection to be overwritten when uploading a layer. See issue [#245](https://github.com/mitre-attack/attack-navigator/issues/245).
- Updated packages to fix vulnerabilities. You may need to `npm install` on your local instance due to new package versions.

## Layer File Format Changes

Layer file format updated to version 4.1. This update is fully backwards compatible with layer format v4.0 since the added field is optional. See [layers/LAYERFORMATv4_1.md](layers/LAYERFORMATv4_1.md) for the full specification.

This update adds an optional `divider` object to the `metadata` format on technique objects. Each object in the metadata array must either be of the schema `{"name": string, "value": string}` or `{"divider": boolean}`. A separator will be displayed in the metadata tooltip where the `divider` property occurs in the list of metadata.

# v4.0 - 27 October 2020

## New Features

### Major

- Added support for mixed domains and versions. Layers can be opened with different ATT&CK versions and now support custom domains. See issues [#180](https://github.com/mitre-attack/attack-navigator/issues/180) and [#182](https://github.com/mitre-attack/attack-navigator/issues/182).
  - Users can specify the ATT&CK version and domain for each layer. A layer with no specified ATT&CK version will default to the current version.
  - Updated "create new layer" interface to provide access to previous versions of ATT&CK.
  - Added ability to upgrade an uploaded layer to the current version of ATT&CK.
  - Updated "create layer from other layers" interface to restrict layer operations to layers of the same domain and version.
  - Updated config file to support dynamic domains and versions. See _Config File Format Changes_ below for more details.
- Removed the pre-ATT&CK domain from the Navigator in support of the next ATT&CK release. See issue [#207](https://github.com/mitre-attack/attack-navigator/issues/207).
  - Removed the "stages" section of the filters and layer format.

### Minor

- Allow legend and gradient to be hidden separately within the legend block in the SVG exporter. See pull request [#223](https://github.com/mitre-attack/attack-navigator/pull/223).
- Added functionality to select or deselect techniques in a tactic. This can be done within the context menu or by clicking on the name of the tactic and follows the user's behavior preference under "selection behavior" in the selection controls.

## Fixes

- Fixed a bug preventing layer downloads with an empty metadata field. See issue [#214](https://github.com/mitre-attack/attack-navigator/issues/214).
- Fixed a bug in "selection controls" where searching for techniques would return results only from the first enabled search property. See issue [#200](https://github.com/mitre-attack/attack-navigator/issues/200).
- Fixed a bug in the "default layers" interface where specifying multiple default layers would open the last specified URL multiple times. See issue [#199](https://github.com/mitre-attack/attack-navigator/issues/199).
- SVG exporter now honors layer sorting configuration. See pull request [#223](https://github.com/mitre-attack/attack-navigator/pull/223).
- Removed text selection in tactic headers. See issue [#222](https://github.com/mitre-attack/attack-navigator/issues/222).
- Long descriptions or names of layers will no longer cause the text exporter to hang. See issue [#224](https://github.com/mitre-attack/attack-navigator/issues/224).

## Layer File Format Changes

Layer file format updated to version 4.0. Older versions can still be loaded in the Navigator, but will no longer display the Pre-ATT&CK domain. See [layers/LAYERFORMATv4.md](layers/LAYERFORMATv4.md) for the full specification.

- ATT&CK version 8.0 removed the pre-ATT&CK domain, which became two tactics tagged with the `PRE` platform in the Enterprise domain. The `stages` section of filters have been removed to reflect this migration.
- Replaced `version` field with `versions` object which specifies the layer format, Navigator, and ATT&CK content versions in support of the mixed domains and versions update.

## Config File Format Changes

### Replaced `enterprise_attack_url` and `mobile_data_url` with `versions`

To support the addition of dynamic versions and domains, paths to ATT&CK STIX bundles have been migrated to `versions`. See issue [#183](https://github.com/mitre-attack/attack-navigator/issues/183).

- The `versions` object defines a list of ATT&CK content versions. Each version must conform the schema `{"name": string, "domains": []}`, where the `domains` property is a list of domain objects.
- Each domain specifies a `name` and a `data` string array, where the `data` array is a list of paths to one or more STIX bundles. Multiple paths can be added to the `data` property to view multiple STIX bundles in a single layer instance.

For example, the paths to the current version of the Enterprise and Mobile domains are now formatted as follows:

```json
"versions": [
    {
        "name": "ATT&CK v8",
        "domains": [
            {
                "name": "Enterprise",
                "data": ["https://raw.githubusercontent.com/mitre/cti/ATT%26CK-v8.0/enterprise-attack/enterprise-attack.json"]
            },
            {
                "name": "Mobile",
                "data": ["https://raw.githubusercontent.com/mitre/cti/ATT%26CK-v8.0/mobile-attack/mobile-attack.json"]
            }
        ]
    }
]
```

### Removal of `taxii_server`

The `taxii_server` property has been removed. It was previously used to specify the TAXII server URL and data collections for loading content into the Navigator. This is now done by defining a `taxii_url` and `taxii_collection` property in place of the `data` property for a given domain. For more information on TAXII support see _Loading content from a TAXII server_ in [the readme](README.md).

# v3.1 - 8 July 2020

ATT&CK Navigator v3.0 and v3.1 includes support for sub-techniques as well as improvements to several of the interfaces and a major refactor of the codebase. The format for the config file and layer file have both changed: please see _Layer File Format Changes_ and _Config File Format Changes_ below for more details.

If you want to continue using the non-sub-techniques Navigator, please use the [v2.3.2 release](https://github.com/mitre-attack/attack-navigator/releases/tag/v2.3.2) for local instances or the following live instances of Navigator v2.3.2:

- [Enterprise ATT&CK](https://mitre-attack.github.io/attack-navigator/v2/enterprise/)
- [Mobile ATT&CK](https://mitre-attack.github.io/attack-navigator/v2/mobile/)

## Improvements

### Minor

- Added options to the SVG Export feature for the visibility of sub-techniques. See issue [#142](https://github.com/mitre-attack/attack-navigator/issues/142).
- Added update layers for March 2020 sub-techniques release. See issue [#138](https://github.com/mitre-attack/attack-navigator/issues/138).
- Updated the [sample layers](layers/data/samples/) with sub-techniques support. See issue [#138](https://github.com/mitre-attack/attack-navigator/issues/138). We've also released [some scripts on our attack-scripts repository](https://github.com/mitre-attack/attack-scripts/tree/develop/scripts/layers/samples) corresponding to the sample layers.
- Extended search interface to support searching for techniques based on data sources. See pull request [#158](https://github.com/mitre-attack/attack-navigator/pull/158).
- Added show/hide all sub-techniques controls under "layer controls". See issue [#141](https://github.com/mitre-attack/attack-navigator/issues/141).
- Updated the "select sub-techniques with parent" control under the "selection controls" dropdown. Sub-techniques will be selected independently by default. See issue [#140](https://github.com/mitre-attack/attack-navigator/issues/140).
- Added sub-techniques as a configurable Navigator feature. Sub-technique features can be disabled by editing the `src/assets/config.json` file or using the "create customized Navigator" interface. See issue [#112](https://github.com/mitre-attack/attack-navigator/issues/112).
- Added option to select scoring gradient from an existing layer in the _create layers from other layers_ interface. See issue [#121](https://github.com/mitre-attack/attack-navigator/issues/121).
- Added options to select all techniques and sub-techniques with or without annotations in the context menu. See issue [#163](https://github.com/mitre-attack/attack-navigator/issues/163).
- Added a subscript to the techniques which have sub-techniques. The subscript shows the number of sub-techniques under a given technique and how many of those sub-techniques have annotations while the parent is collapsed. See issue [#162](https://github.com/mitre-attack/attack-navigator/issues/162).
- Updated the layout of the metadata value key. See issue [#189](https://github.com/mitre-attack/attack-navigator/issues/189).

## Fixes

- Added internet explorer support for the sub-techniques features, and improved Edge compatibility. See issue [#135](https://github.com/mitre-attack/attack-navigator/issues/135).
- Fixes a bug causing metadata values to be displayed improperly in tooltips. See issue [#153](https://github.com/mitre-attack/attack-navigator/issues/153).
- Fixes a bug in which the default layer link input field in the "create customized Navigator" interface loses focus between characters. See issue [#136](https://github.com/mitre-attack/attack-navigator/issues/136).
- Fixed a bug in "create layer from other layers" interface where inheriting filters would cause the application to crash. See issue [#168](https://github.com/mitre-attack/attack-navigator/issues/168).
- Fixed a bug where editing the gradient would also change the most recently selected gradient preset. See issue [#167](https://github.com/mitre-attack/attack-navigator/issues/167).
- Removed duplicate threat group entries from the multiselect interface and included sub-techniques in the selection of techniques related to threat groups, software, or mitigations. See issue [#164](https://github.com/mitre-attack/attack-navigator/issues/164).
- Fixed a bug in the sub-technique sidebar that occurs when all sub-techniques of a given technique are disabled and hidden. See issue [#177](https://github.com/mitre-attack/attack-navigator/issues/177).
- Removed the comment underscore from the sub-technique count subscript. See issue [#184](https://github.com/mitre-attack/attack-navigator/issues/184).

# v3.0 - sub-techniques beta

## New Features

### Major

- Added support for sub-techniques. Techniques with sub-techniques will be denoted by a sidebar which can be clicked to show and hide the sub-techniques. Techniques without sub-techniques will not have a sidebar.
- Added "select techniques with subtechniques" control under "selection controls" dropdown, augmenting the existing "select techniques across tactics" control. By default sub-techniques will be selected along with their parents. See issue [#114](https://github.com/mitre-attack/attack-navigator/issues/114).
- Added "matrix layout" controls (replacing "view mode"). See issues [#117](https://github.com/mitre-attack/attack-navigator/issues/117) and [#110](https://github.com/mitre-attack/attack-navigator/issues/110).
  - Supports multiple layouts, and the codebase is designed to allow the addition of new layouts easily. Added the following layouts:
    - the "side" layout (default), where sub-techniques appear in an adjacent sub-column of the tactic.
    - the "flat" layout, where sub-techniques appear nested beneath their parent similar to an indented list.
    - the "mini" layout, where sub-techniques are grouped into boxes with their parent. The "mini" layout is designed to give an overview of the layer without the comparatively complex structure of the "flat" or "side" views.
  - Added the ability to show technique ATT&CK IDs and names simultaneously, individually or not at all. The "mini" layout overrides this selection. See issue [#124](https://github.com/mitre-attack/attack-navigator/issues/124).

### Minor

- Added mitigations to multi-select interface. Improved the extensibility of the multi-select interface to make future additions easier. See issue [#119](https://github.com/mitre-attack/attack-navigator/issues/119).

## Improvements

### Major

- Major redesign of the "render layer to SVG" feature.
  - Added support for sub-techniques. See issue [#116](https://github.com/mitre-attack/attack-navigator/issues/116).
  - Users will no longer need to specify text size manually. Algorithms have been implemented to automatically maximize text size without overflowing the text container. The overall layer rendering process will take slightly longer than previously due to these computations.
  - Header and legend (docked and undocked) should be much more aesthetic.
  - Score gradient legend should now show which scores map to which colors more clearly.
- Context menu and tooltip improvements:
  - Visual style has been improved for both context menu and tooltip.
  - Tooltip is now statically placed instead of following the cursor, which increases the performance of the UI.
  - Context menu should now orient itself better to avoid falling off the edge of the screen.
  - Added "view tactic" button to context menu.
  - Major improvements to the flexibility of the custom context menu items feature. See _Config File Format Changes_ below for more details.
- Major refactor to many components should reduce lag and improve extensibility and maintainability of the application.

### Minor

- Export to excel: added sub-techniques support. See issue [#115](https://github.com/mitre-attack/attack-navigator/issues/115).
- Minor UI improvements to the search feature. Disabled regex in search because it was very buggy. See issue [#113](https://github.com/mitre-attack/attack-navigator/issues/113).

## Layer File Format Changes

Layer file format updated to version 3.0. Older versions can still be loaded in the Navigator, but may have degraded functionality.

- Removed "viewMode" enumeration in favor of "layout" object. viewMode will get parsed into a layout configuration automatically, but the conversion is not perfect since the layouts have changed.
- Added "showSubtechniques" field to technique objects.
- Added "selectSubtechniquesWithParent" field setting the default value of the "select techniques with subtechniques" control.

The sub-techniques update of ATT&CK caused many techniques to be replaced by sub-techniques. Since the replacing sub-techniques have different IDs, many layers created before the sub-technques release will still be using IDs for the replaced techniques and therefore won't work properly in the new version even if the annotation format is correct. A [conversion script](layers/update-layers.py) is provided in the layers folder which both updates layers to the most recent format and also updates technique IDs to their replacers where possible. There are however a few cases which won't be caught:

1. Cases where techniques which have been replaced by multiple sub-techniques are ignored entirely due to limitations in the remapping data.
2. Cases where the `tactic` field was present but the replacing technique is not in that tactic.
Run `python3 update-layers.py -h` for usage instructions.

## Config File Format Changes

### Changes to `custom_context_menu_items`

Custom context menu feature has been significantly improved for flexibility. See _Adding Custom Context Menu Options_ in [the readme](README.md) for more details on the format.

- Updated substitution string to use double curly braces (e.g `{{technique_name}}`) instead of tildes.
- Added ability to specify STIX IDs in addition to ATT&CK IDs.
- Added the option to add a sub-technique specific URL (`subtechnique_url`) which will apply only to sub-techniques. When using the sub-technique URL, extra sub-technique related substitutions are available.

### Changes to `features`

The "features" structure is used to enable/disable specific Navigator features. It also propagates to the "create customized Navigator" interface.

- "toggle_view_mode" has been renamed to "layout_controls" and the description updated accordingly.

# v2.3.2 - 17 January 2020

## Improvements

- Updated trademark to registered trademark and updated copyright date to 2020. See issue [#125](https://github.com/mitre-attack/attack-navigator/pull/125).
- Updated help page to be more legible by increasing page margins.

# v2.3.1 - 29 October 2019

## Fixes

- Fixes a bug where default_layers specified in `config.json` would not load. See pull request [#109](https://github.com/mitre-attack/attack-navigator/pull/109).

# v2.3 - 24 October 2019

## New Features

### Minor

- Technique comments will now be included with excel exports as cell notes. Note: you may have to re-install your node modules for this functionality to be present. See issue [#55](https://github.com/mitre-attack/attack-navigator/issues/55).
- Minor matrix layout improvements. See issue [#106](https://github.com/mitre-attack/attack-navigator/issues/106).
- Added support for cloud platforms. See issue [#101](https://github.com/mitre-attack/attack-navigator/issues/101). Also see *Layer File Format Changes*, below.
- In layer-layer operations, score expressions are now calculated on an element-by-element basis. This allows the use of normal math operators (e.g `a * b`) instead of the elementwise operators (e.g `a .* b`) as were previously required. It also enables the use of ternary operations such as `a > b ? a : 0`. See issue [#81](https://github.com/mitre-attack/attack-navigator/issues/81).
- Added the ability to specify multiple default layers in the layerURL query param. See issue [#75](https://github.com/mitre-attack/attack-navigator/issues/75).

## Fixes

- Multiselect interface should now correctly sort software and groups which start with lowercase letters. See issue [#99](https://github.com/mitre-attack/attack-navigator/issues/99).
- Layer loading should now provide more accurate descriptions when errors are encountered. See issue [#103](https://github.com/mitre-attack/attack-navigator/issues/103).
- Updated packages to fix vulnerabilities.

## Layer File Format Changes

Layer file format updated to version 2.2. Older versions can still be loaded in the Navigator, and this update is fully backwards compatible with Version 2.1. See [layers/LAYERFORMATv2_2md](layers/LAYERFORMATv2_2.md) for the full v2.2 specification.

- Added the following cloud platforms to the set of acceptable enterprise platforms: "AWS", "GCP", "Azure", "Azure AD", "Office 365", "SaaS".
- Updated Enterprise and Mobile platforms to match their format as seen elsewhere in ATT&CK. This change is fully backwards compatible, and if the old format is detected it will automatically be updated to the new format.
  - "android" becomes "Android"
  - "ios" becomes "iOS"
  - "windows" becomes "Windows"
  - "linux" becomes "Linux"
  - "mac" becomes "macOS"

# v2.2.1 - 5 June 2019

## Fixes

- Updated Angular from 7.0.4 to 8.0.0.
- Updated other packages to fix vulnerabilities.
- Removed node-sass rebuild in dockerfile.
- Fixed improperly formatted domains in the April 2019 update layers which were causing issues when exporting those layers to excel.
- Updated readme to better highlight documentation for using the Navigator offline. See issue [#82](https://github.com/mitre-attack/attack-navigator/issues/82).

# v2.2 - 11 December 2018

## New Features

### Major

- Added the ability to associate user defined metadata to layers and techniques inside of a layer. Metadata can be useful for supporting other applications that use the layer format, or for attaching additional descriptive fields to the layer. The UI supports editing metadata on the layer itself, but not on techniques. Metadata on techniques is shown in tooltips. See *Layer File Format Changes*, below, for more detail on the metadata format. Also see issue [#52](https://github.com/mitre-attack/attack-navigator/issues/22).
- Removed `assets/tacticsData.json`. The Navigator now populates its tactics data from `x-mitre-matrix` and `x-mitre-tactic` objects in the bundled data. The field `tactics_url` was removed from `assets/config.json` -- see *Changes to config.json Format*, below. See issue [#63](https://github.com/mitre-attack/attack-navigator/issues/63).

### Minor

- Multiple layers can now be loaded on initialization. A change to the `config.json` file format allows the user to specify a list of default layers. Default layers can be loaded from the assets directory or from the web. see *Changes to config.json Format*, below. Also see issue [#67](https://github.com/mitre-attack/attack-navigator/issues/67).
- The color of the underline denoting comments can now be configured in the `config.json` file. Setting the color to `"transparent"` will remove comment underlines altogether. See *Changes to config.json Format`, below. Also see issue [#53](https://github.com/mitre-attack/attack-navigator/issues/53).

## Fixes

- Updated links in the documentation to match the new ATT&CK website. See issue [#62](https://github.com/mitre-attack/attack-navigator/issues/62).
- Updated Angular to version 7.0.6. This fixes some installation issues with OSX. We also updated several other packages. Please note that our new version of Angular requires a newer nodejs version, so try updating your node installation if errors occur after updating the Navigator. See issues [#61](https://github.com/mitre-attack/attack-navigator/issues/61), [#70](https://github.com/mitre-attack/attack-navigator/issues/70).
- Merged a [pull request](https://github.com/mitre-attack/attack-navigator/pull/58) which fixed a bug where default layers would have placeholder layer titles. See [#54](https://github.com/mitre-attack/attack-navigator/issues/64).
- Negative scores can now be entered in the UI. See [#72](https://github.com/mitre-attack/attack-navigator/issues/72).

## Changes to `config.json` Format

### Default Layer

`default_layer` has been renamed to `default_layers`. The string property `location` has been replaced with the string[] property `urls`. The strings in `urls` should be the paths to the default layers you wish to load -- now multiple default layers can be loaded. You can also now load default layers from the assets folder and from the web simultaneously, although the order of the tabs is not guaranteed (since layer loading over HTTP is asynchronous).

To update previous default layers configuration to the new format, see the following example:

```json
"default_layer": {
    "enabled": true,
    "location": "assets/example.json"
}
```

Becomes:

```json
"default_layers": {
    "enabled": true,
    "urls": [
        "assets/example.json"
    ]
}
```

### Comment Color

The `comment_color` field has been added, which specifies the color for comment underlines.

### Removal of `assets/tacticsData.json` and `tactics_url`

`assets/tacticsData.json` was removed, and the `config.json` field `tactics_url` along with it. `tacticsData.json` was previously used to specify the _pre-attack_, _mitre-enterprise_ and _mitre-mobile_ tactics.

This is now done using the `x-mitre-matrix` and `x-mitre-tactic` objects in the bundled data retrieved from the taxii server or from our static cti github. `x-mitre-matrix` specifies the order of tactics and `x-mitre-tactic` specifies the actual tactic data.

If you are using your own dataset with the Navigator an update to your source data will be required. The ATT&CK Navigator uses bundled data, where objects with types `attack-pattern`, `intrusion-set`, `malware`, `tool`, `relationship`, `x-mitre-tactic`, and `x-mitre-matrix` are all stored in a single array. This array is now required to contain `x-mitre-tactic` and `x-mitre-matrix` objects, which were not previously used.

The data retrieved from `enterprise_attack_url`, `pre_attack_url`, and `mobile_data_url` follow the proper bundle format. Please use them as a guide for how to format your own datasets.

Also, please note that multiple matrices are only supported for `mitre-mobile`, which expects matrices with the names `Device Access` and `Network-Based Effects` so that we can order the tactics in the UI properly.

## Layer File Format Changes

Layer file format updated to version 2.1. This update is fully backwards compatible with layer format v2.0 since all the added fields are optional. See [layers/LAYERFORMATv2_1.md](layers/LAYERFORMATv2_1.md) for the full v2.1 specification.

This update constitutes the addition of `metadata` fields to the layer and technique objects. Metadata can be used to support other applications using the layer format, or to add additional descriptive fields to layers or techniques. Metadata is formatted as an array, and each piece of metadata in the array must conform to the schema `{"name": string, "value": string}`.  

# v2.1 - 31 July 2018

## New Features

### Major

- Added export to MS Excel feature. Saves the current layer to MS excel (_xlsx_) format. See issue [#52](https://github.com/mitre-attack/attack-navigator/issues/52).

### Minor

- In the export to SVG interface you can now hide the technique count in the tactic column headers. See issue [#47](https://github.com/mitre-attack/attack-navigator/issues/47).
- Updated the README to explain how to use local files to populate the Navigator. See issue [#51](https://github.com/mitre-attack/attack-navigator/issues/51).

## Fixes

- Fixed constant score expressions (e.g `10`, `5+5`) featuring no variables being ignored in the _create layers from other layers_ interface. Now if a constant score expression is present it assigns uniformly to all techniques. See issue [#49](https://github.com/mitre-attack/attack-navigator/issues/49).
- Fixed a bug when uploading layers with no tactic field on techniques. When said field was absent, techniques with `enabled=false` were not initially hidden when `hideDisabled=true`. See issue [#50](https://github.com/mitre-attack/attack-navigator/issues/50).

# v2.0 - 14 May 2018

## New Features

### Major

- Added TAXII client to pull ATT&CK content from a TAXII server. By default, the Navigator now loads content from the MITRE CTI TAXII server hosted at [https://cti-taxii.mitre.org](https://cti-taxii.mitre.org). See issue [#4](https://github.com/mitre-attack/attack-navigator/issues/4).
- Added a new interface to render layers to a downloadable SVG image. See issue [#2](https://github.com/mitre-attack/attack-navigator/issues/2).
- Added the ability to load a default layer when the Navigator initializes. See issues [#14](https://github.com/mitre-attack/attack-navigator/issues/14), [#26](https://github.com/mitre-attack/attack-navigator/issues/26).
  - A local default layer can be specified in `src/assets/config.json`.
  - The URL to a default layer hosted on the web can be specified in the new _create customized Navigator_ interface, and when the navigator loads it will fetch that layer. See issues [#7](https://github.com/mitre-attack/attack-navigator/issues/7), [#20](https://github.com/mitre-attack/attack-navigator/issues/20).

### Minor

- Added configurable background color to tactics row. See issue [#32](https://github.com/mitre-attack/attack-navigator/issues/32).
- Added customizable legend to describe the meanings of the colors of annotated techniques. See issues [#24](https://github.com/mitre-attack/attack-navigator/issues/24), [#28](https://github.com/mitre-attack/attack-navigator/issues/28), [#31](https://github.com/mitre-attack/attack-navigator/issues/31), [#33](https://github.com/mitre-attack/attack-navigator/issues/33).
- Added the ability to disable navigator features, either by editing the `src/assets/config.json` or using the new _create customized Navigator_ interface. See issues [#21](https://github.com/mitre-attack/attack-navigator/issues/21), [#41](https://github.com/mitre-attack/attack-navigator/issues/41).
- Added the ability to specify new items in the technique context menu by editing `src/assets/config.json`. These new items can be used to hyperlink to a specified URL, with parameters for the technique ID or tactic. See issue [#9](https://github.com/mitre-attack/attack-navigator/issues/9).
- Added a button to remove all annotations on the currently selected techniques. See issue [#12](https://github.com/mitre-attack/attack-navigator/issues/12).
- Added a new "super compact" view option, which removes all technique text in order to fit as much content on the screen as possible. See issue [#11](https://github.com/mitre-attack/attack-navigator/issues/11).

## Improvements

- Depreciated and revoked objects in the STIX content are no longer displayed in the Navigator. See issue [#30](https://github.com/mitre-attack/attack-navigator/issues/30).
- Uploading a layer with of a different version number than expected warns the user that some annotations or configurations may not be restored. See issue [#27](https://github.com/mitre-attack/attack-navigator/issues/27).
- A dockerfile was added to the repo, and documentation on using the Navigator with Docker was added to the readme. See issue [#15](https://github.com/mitre-attack/attack-navigator/issues/15).
- CTRL (windows) and CMD (mac) can now be used to select multiple techniques in addition to shift (both platforms). See issue [#18](https://github.com/mitre-attack/attack-navigator/issues/18).
- Gradient colors are now fully customizable, using a color picker instead of a dropdown menu.

## Fixes

- Tooltips resize to fit long comments. If the comment exceeds a certain length the overflow is cut and denoted by ellipses (...). See issue [#23](https://github.com/mitre-attack/attack-navigator/issues/23).
- Tooltips, dropdown menus and context menus now align themselves automatically to avoid going off the edge of the page.
- Tab performance is now more independent of the number and content of other tabs.
- Uploaded layer files now typecheck their fields to make sure everything is formatted properly. Fields which do not meet the layer format specification are set to their default value.

## Layer File Format Changes

Layer file format updated to version 2.0. Older layer versions can still be loaded by the Navigator, however some fields may no longer be supported. See [layers/LAYERFORMATv2.md](layers/LAYERFORMATv2.md) for the full v2.0 specification.

- Replaced the `viewFullTable` field (boolean) with the `viewMode` field (number) in order to support the "super compact" view option. See issue [#11](https://github.com/mitre-attack/attack-navigator/issues/11).
  - If `viewFullTable` is present in a layer file uploaded to the v2.0 Navigator it will be ignored.
  - To upgrade a layer without losing the view mode, see the following mappings:
    - `viewFullTable: true` becomes `viewMode: 0`.
    - `viewFullTable: false` becomes `viewMode: 1`.
- Added `legendItems` field, an array of legendItem objects (also specified in document). This field can be used to specify the contents of the legend. See issue [#24](https://github.com/mitre-attack/attack-navigator/issues/24).
- Added `showTacticRowBackground` field (boolean), which if true sets the layer to display a background color for the tactic row. See issue [#32](https://github.com/mitre-attack/attack-navigator/issues/32).
- Added `tacticRowBackground` field (string), which holds the hex color value to show as the background to the tactic row if `showTacticRowBackground` is true. See issue [#32](https://github.com/mitre-attack/attack-navigator/issues/32).
- Added `selectTechniquesAcrossTactics` field (boolean), which if false allows the user to select instances of techniques which are found in multiple tactics individually. See issue [#8](https://github.com/mitre-attack/attack-navigator/issues/8).
- Added `tactic` field (string) to the Technique object. If this field is present, the annotations will only be applied to the instance of the technique in the specified tactic. If this field is not present, the annotations will be applied to all instances of the technique. See issue [#8](https://github.com/mitre-attack/attack-navigator/issues/8).<|MERGE_RESOLUTION|>--- conflicted
+++ resolved
@@ -13,11 +13,9 @@
 
 ## New Features
 - Consolidated the JSON, Excel, and SVG export options into a single dropdown. Added an option to the export interface to only download annotations on visible techniques. See issue [#215](https://github.com/mitre-attack/attack-navigator/issues/215).
-<<<<<<< HEAD
+- Extended search interface to support searching for techniques by asset.
 - Added functionality to download all open layers in JSON or MS Excel format. Also added the functionality to upload file with multiple layers. See issue  [#128](https://github.com/mitre-attack/attack-navigator/issues/128)
-=======
-- Extended search interface to support searching for techniques by asset.
->>>>>>> 2f9a9bb5
+
 
 ## Improvements
 - Added ability to render SVG export in dark mode. See issue [#564](https://github.com/mitre-attack/attack-navigator/pull/564).
