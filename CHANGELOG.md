<!-- 
     Reminder: update the version number in package.json when adding a new version!

     If on the master branch and ready to release, you can use one of the following commands:
         npm version major
         npm version minor
         npm version patch
    This will patch the version number appropriately and create the correct tag on the current commit.
    The creation of the tag can be disabled with the --no-git-tag-version if desired.
-->

# Changes Staged on Develop

## New Features
- Consolidated the JSON, Excel, and SVG export options into a single dropdown. Added an option to the export interface to only download annotations on visible techniques. See issue [#215](https://github.com/mitre-attack/attack-navigator/issues/215).
- Extended search interface to support searching for techniques by asset.
- Added the ability to configure how sub-techniques are displayed in the layer file through the `expandedSubtechniques` property - annotated, all, or none. See issue [#560](https://github.com/mitre-attack/attack-navigator/issues/560) and the `Layer File Format Changes` section.
- Added functionality to download all open layers in JSON or MS Excel format. Also added the functionality to upload file with multiple layers. See issue  [#128](https://github.com/mitre-attack/attack-navigator/issues/128)

## Improvements
- Added ability to render SVG export in dark mode. See issue [#556](https://github.com/mitre-attack/attack-navigator/issues/556).
- Added the ability to configure whether or not to display the metadata underline either by editing `src/assets/config.json` or through the "Create Customized Navigator" interface. See issue [#400](https://github.com/mitre-attack/attack-navigator/issues/400)
- Updated Angular from 11.0.3 to 14.3.0.
- Added functionality to scroll across the open tabs in the navigator. See issue [#581](https://github.com/mitre-attack/attack-navigator/issues/580).
- Added functionality to display matrices accurately in print view. See issue [#508](https://github.com/mitre-attack/attack-navigator/issues/508)
- Added functionality to enable or disable the stickiness of the toolbar.
<<<<<<< HEAD
- Added functionality to scroll down with the Tactics header frozen to the top. See issue [#404](https://github.com/mitre-attack/attack-navigator/issues/404)
=======
- Added preventative measures for reverse tabnabbing. See issue [#527](https://github.com/mitre-attack/attack-navigator/issues/527).
>>>>>>> 42f574e4

## Miscellaneous
- Refactored the codebase to improve maintainability of the application.

## Layer File Format Changes

Layer file format updated to version 4.5. See [layers/LAYERFORMATv4_5.md](layers/LAYERFORMATv4_5.md) for the full specification.

- Added support for selecting only visible techniques. The `selectVisibleTechniques` field specifies whether or not hidden techniques will be included in the different select behaviors.
- Added support for configuring how to display sub-techniques in the layer file with the help of the `expandedSubtechniques` field. This property can be set to `all`, `none`, or `annotated` to display the sub-techniques.
- Added support for downloading all open layers in JSON or MS Excel (.xlsx) format. The user can now upload a file with multiple layers.

# 4.8.2 - 9 May 2023

Adds support for ATT&CK v13.1.

## Miscellaneous

- Refactored the codebase to improve maintainability of the application.

# 4.8.1 - 25 April 2023

Adds support for ATT&CK v13.

## Improvements
- Users can disable the background color effect on manually assigned colors, aggregate scores, or non-aggregate scores by editing `src/assets/config.json` or through the "Create Customized Navigator" interface. See issue [#371](https://github.com/mitre-attack/attack-navigator/issues/371).
- Added image orientation options and new preset image size options to the SVG exporter. See issue [#547](https://github.com/mitre-attack/attack-navigator/pull/547).

## Fixes
- Fixed an issue where aggregate scores were calculated on techniques with no sub-techniques. See issue [#539](https://github.com/mitre-attack/attack-navigator/issues/539).
- Fixed an issue where pinned tooltips would cover the "pin/unpin tooltip" option in the context menu. See issue [#542](https://github.com/mitre-attack/attack-navigator/issues/542).
- Fixed inconsistencies with dark theme in the SVG exporter. See issue [#546](https://github.com/mitre-attack/attack-navigator/pull/546).

# 4.8.0 - 20 December 2022

## New Features
- Added the ability to create a layer from a custom [Collection](https://github.com/center-for-threat-informed-defense/attack-workbench-frontend/blob/develop/docs/collections.md#collections) or Stix Bundle. Users can specify the URL, version, and domain of a custom bundle in the Create New Layer interface. This will load the base data from the file at the given URL into the Navigator. Layers created from a custom collection/STIX bundle support all of the standard layer features (annotations, filter/sort, download/upload, layer-layer operations, etc.), apart from upgrading the layer to a newer ATT&CK version. See issue [#499](https://github.com/mitre-attack/attack-navigator/issues/499).

## Layer File Format Changes

Layer file format updated to version 4.4. This update adds support for layers created with a custom collection or STIX bundle; the optional `customDataURL` field contains the URL from which custom data was loaded. This update is fully backwards compatible with layer format v4.3 since the added field is optional. See [layers/LAYERFORMATv4_4.md](layers/LAYERFORMATv4_4.md) for the full specification.

# 4.7.1 - 8 November 2022

Adds support for ATT&CK v12.1.

# 4.7.0 - 25 October 2022

Adds support for ATT&CK v12.

## New Features
- Integration compatibility with the [ATT&CK Workbench](https://github.com/center-for-threat-informed-defense/attack-workbench-frontend). See issue [#474](https://github.com/mitre-attack/attack-navigator/pull/474).
- Extended search interface to support searching for techniques based on campaign. See [#501](https://github.com/mitre-attack/attack-navigator/issues/501).

## Fixes
- Fixed an issue with the Docker build caused by conflicting peer dependencies. See issue [#497](https://github.com/mitre-attack/attack-navigator/issues/497).
- Fixed an issue with loading STIX bundles that do not contain all of the tactics referenced by the included matrix. See issue [#489](https://github.com/mitre-attack/attack-navigator/issues/489).

# v4.6.6 - 26 August 2022

## Fixes
- Fixed an issue where the sorting selection was not honored for sub-techniques when rendered as an SVG. See issue [#494](https://github.com/mitre-attack/attack-navigator/issues/494).

# v4.6.5 - 7 July 2022

Adds support for ATT&CK v11.3 and Mobile ATT&CK sub-techniques.

## Fixes
- Fixed an issue where matrices that have been deprecated would load into the Navigator. See issue [#473](https://github.com/mitre-attack/attack-navigator/issues/473).

# v4.6.4 - 25 May 2022

Adds support for ATT&CK v11.2.

## Fixes
- Fixed an issue causing disabled techniques with no enabled sub-techniques to appear in the matrix when the hide-disabled control is active. See issue [#466](https://github.com/mitre-attack/attack-navigator/issues/466).

# v4.6.3 - 13 May 2022

## Fixes

- Fixed package import issues causing failure to load techniques with scores or colors, and impacting the ability to render a layer as SVG. See issues [#451](https://github.com/mitre-attack/attack-navigator/issues/451) and [#452](https://github.com/mitre-attack/attack-navigator/issues/452).

# v4.6.2 - 12 May 2022

Adds support for ATT&CK v11.1.

## Improvements
- Added a feature to pin a technique cell when viewed in the matrix, enabling the user to scroll through the details of the technique in the tooltip. See issue [#320](https://github.com/mitre-attack/attack-navigator/issues/320).
- Added a popup alert to notify users if a layer with an empty tactic field is uploaded, and therefore will not be displayed. See issue [#326](https://github.com/mitre-attack/attack-navigator/issues/326).

# v4.6.1 - 26 April 2022

## Fixes

- Fixed a versioning error that occurred when loading a local layer with a previous version of ATT&CK.

# v4.6.0 - 25 April 2022

Adds support for ATT&CK v11.

## Improvements

- Revised the rigid versioning structure in the configuration file which enforced too many constraints on importing custom data. Added new fields `version.version` and `domain.identifier` to improve how Navigator derives domain information. More details are provided in the [integration documentation](https://github.com/center-for-threat-informed-defense/attack-workbench-frontend/blob/develop/docs/integrations.md#attck-navigator-integration) on how to integrate the ATT&CK Navigator with the ATT&CK Workbench. See issue [#370](https://github.com/mitre-attack/attack-navigator/issues/370).
- Fixed an issue where a long technique name or metadata value would overflow outside the technique tooltip. See issue [#359](https://github.com/mitre-attack/attack-navigator/issues/359).

# v4.5.5 - 7 January 2022

## Fixes

- Fixed an issue with the Dockerfile which was preventing the docker image from building. See issue [#395](https://github.com/mitre-attack/attack-navigator/pull/395).

## Improvements

- Font sizing in the SVG exports are optimally sized to improve readability and consistency. See issue [#221](https://github.com/mitre-attack/attack-navigator/issues/221).

## New Features

- Added the ability to assign hyperlinks and metadata to selected techniques in the technique controls toolbar. See issue [#321](https://github.com/mitre-attack/attack-navigator/issues/321).
  - Hyperlinks can be accessed via the context menu and metadata can be viewed in the technique tooltip. Both hyperlinks and metadata can also be added directly to Layer Files (see _Layer File Format Changes_ below for more details).
  - Users can disable the link underline effect on techniques by editing `src/assets/config.json` or through the "Create Customized Navigator" interface.
- Added the ability to assign hyperlinks layers. Hyperlinks can be viewed and edited in the layer information panel alongside layer metadata.

## Layer File Format Changes

Updated the Layer File Format to v4.3 which adds a `links` array field to technique objects and to layers. This supports the assignment of hyperlinks to techniques which are accessed in the context menu and to layers which are accessed in the layer information dropdown menu. Link objects must conform to the schema `{"label": string, "url": string}` or `{"divider": boolean}`. A separator is displayed in the technique context menu where the `divider` property occurs in the list of hyperlinks.

# v4.5.4 - 15 November 2021

## Fixes

- Fixed a bug where layers with aggregate scores enabled would be render a black background on techniques which have no aggregate score. See issue [#388](https://github.com/mitre-attack/attack-navigator/issues/388).

# v4.5.3 - 12 November 2021

## Fixes

- Fixed an issue where the user could not manually assign colors or upload layers with manually assigned colors. See issue [#386](https://github.com/mitre-attack/attack-navigator/issues/386).
- Fixed an issue where fields with a value of `false` in the layout configuration of a layer would be ignored. See issue [#381](https://github.com/mitre-attack/attack-navigator/issues/381).

# v4.5.2 - 10 November 2021

## Improvements

- Users will no longer be prompted to upgrade default layers (set in the config file or the "create a customized Navigator" feature) to the current ATT&CK version. This should improve the UX of Navigator instances embedded in iframes or linked to from webpages with a default set of layers loaded.
- Add support for ATT&CK v10.1

## Fixes

- Fixed an issue when loading multiple default layers (specified in the config or a layerURL) which led to only the first layer being loaded. See issue [#361](https://github.com/mitre-attack/attack-navigator/issues/361).
- Fixed inconsistencies within the ATT&CK Navigator dark theme.
  - If the user switches from the dark/light theme to use the system's theme, the browser will remember to continue using the system theme until changed again.
  - The layer upgrade feature now supports dark theme.
  - Fixed scoring gradient preset colors that should make technique cells appear to fade into the background color (if they have a lower score)

# v4.5.1 - 21 October 2021

## Fixes

- Fixes support for ATT&CK versions with more than 1 digit (ex. ATT&CK v10).
  - Uploaded layers without a specified ATT&CK version will no longer try and fail to load ATT&CK v1
  - Uploaded layers uring ATT&CK v10 will no longer try and fail to load ATT&CK v1
  - Downloaded layers using ATT&CK v10 will no longer claim they use ATT&CK v1

# v4.5.0 - 21 October 2021

## New Features

- The ATT&CK Navigator now has a dark theme. See issue [#71](https://github.com/mitre-attack/attack-navigator/issues/71).
- Added support for ATT&CK version 10
  - Added data sources panel to the search and multiselect interface. See issue [#341](https://github.com/mitre-attack/attack-navigator/issues/341).

# v4.4.1 - 16 September 2021

## Fixes

- Fixed a crash that would occur when loading a layer with annotations on a revoked/deprecated technique without explicitly defined tactics. See issue [#354](https://github.com/mitre-attack/attack-navigator/issues/354).

# v4.4 - 15 September 2021

Version 4.4 of the Navigator restores Safari support provided you are using Safari version 14 or above.

## New Features

- Combined the search and multiselect tools into a single UI. This allows groups, software, and mitigations to be filtered alongside techniques and improves usability by moving the interface to a sidebar. See issue [#204](https://github.com/mitre-attack/attack-navigator/issues/204).
- Added a workflow for upgrading layers created in older versions of ATT&CK to the current version. When upgrading a layer, users can view techniques have changed between the two versions and copy annotations to their new layer. See issue [#181](https://github.com/mitre-attack/attack-navigator/issues/181).

## Improvements

- Various improvement to UI aesthetics and usability. See issue [#340](https://github.com/mitre-attack/attack-navigator/issues/340).
  - Reduced unnecessary whitespace to maximize screen real-estate for viewing the matrix.
  - Layer tabs now hide themselves when the user scrolls to maximize screen real-estate for viewing the matrix.
  - Improved favicon for standardization with other ATT&CK tools.
- Techniques are now shown when disabled (and hide-disabled is enabled) as long as any of any of their sub-techniques are enabled. See issue [#298](https://github.com/mitre-attack/attack-navigator/issues/298)
- Users can disable the comment underline effect on techniques by editing `src/assets/config.json` or through the "Create Customized Navigator" interface. See issue [#268](https://github.com/mitre-attack/attack-navigator/issues/268).
- Application now alerts the user when input STIX data contains an object missing an ATT&CK ID instead of failing silently. See issue [#339](https://github.com/mitre-attack/attack-navigator/pull/339).
- The application usage/help page can now be viewed [directly on GitHub](https://github.com/mitre-attack/attack-navigator/blob/master/USAGE.md). See issue [#179](https://github.com/mitre-attack/attack-navigator/issues/179).
- The application changelog can now be viewed within the application. See issue [#178](https://github.com/mitre-attack/attack-navigator/issues/178).

## Fixes

- Fixed some issues where objects could appear in the wrong domain under specific circumstances. See issue [#308](https://github.com/mitre-attack/attack-navigator/issues/308), [attack-website#310](https://github.com/mitre-attack/attack-website/issues/310).
- Fixed issue with sorting when show aggregate score is enabled, where each technique's aggregate score was not correctly calculated into the sorting. See issue [#295](https://github.com/mitre-attack/attack-navigator/issues/295).
- The Navigator should now use the proper fonts when operating without an internet connection. See issue [#278](https://github.com/mitre-attack/attack-navigator/issues/278)
- Fixed an issue when loading multiple default layers where subsequent layers would only appear after the user interacted with the first one. See issue [#288](https://github.com/mitre-attack/attack-navigator/issues/288).
- Updated Safari browser warning to show only for versions 13 and below. See issue [#306](https://github.com/mitre-attack/attack-navigator/issues/306).

# v4.3 - 29 April 2021

## New Features

- Added aggregate scores. Aggregate scores are computed using the score of the technique and all sub-techniques using an "aggregate function" -- min, max, average, or sum. The aggregate score is used to determine the color of the technique in place of the technique's score. Aggregate scores are an optional feature and can be enabled in the "matrix configuration" dropdown. See issue [#269](https://github.com/mitre-attack/attack-navigator/issues/269).
- The user can now suppress the "leave site?" warning dialog in the config file or via the "create a customized navigator" interface. See issue [#267](https://github.com/mitre-attack/attack-navigator/issues/267).
- Added an (optional) configurable banner. The new "banner" field of the config file can be used to customize the banner content with full HTML support. See issue [#205](https://github.com/mitre-attack/attack-navigator/issues/205).
- Added button to toolbar to only expand all sub-techniques that are annotated. See issue [#256](https://github.com/mitre-attack/attack-navigator/issues/256).
- Added support for displaying STIX 2.1 notes in tooltips. Notes attached to techniques in the STIX data are indicated in the same style as a comment. As of version 4.3 the ATT&CK Navigator supports STIX 2.1, but cannot load data from a TAXII 2.1 server.

## Improvements

- Consolidated AWS, GCP, and Azure platforms into IaaS platform to integrate upcoming release of ATT&CK. See issue [#252](https://github.com/mitre-attack/attack-navigator/issues/252).

## Fixes

- Fixed a bug in exporting matrix to Excel sheet, where the style of all sub-techniques with the same name in a column were incorrectly over-ridden by the style of the first sub-technique in its name. See issue [#270](https://github.com/mitre-attack/attack-navigator/issues/270).

## Layer File Format Changes

Layer file format updated to version 4.2. This update is fully backwards compatible with the layer format v4.1 since the added fields are optional. See [layers/LAYERFORMATv4_2.md](layers/LAYERFORMATv4_2.md) for the full specification.

This update adds settings for aggregate scores to the layout object of the layer:

- `showAggregateScores`, which turns on the feature
- `countUnscored` which counts unscored techniques as if their score was `0` when the aggregate function is "average".
- `aggregateFunction`: the desired aggregation function: "average", "min", "max" or "sum".

# v4.2 - 3 February 2021

With version 4.2 of the Navigator we are retiring support for the Safari browser. A bug introduced in the sub-techniques release (version 3.0) causes safari to freeze when changing between layer tabs (see issue [#251](https://github.com/mitre-attack/attack-navigator/issues/251)). We have been unable to determine the cause of the freeze and thus are retiring official support for that browser. Safari users can continue to use the application, but will be warned of possible freezes via a dialog window when they first load the app.

## Improvements

Refactored the implementation of tabs to reduce performance issues when opening multiple layers. See issue [#254](https://github.com/mitre-attack/attack-navigator/issues/254).

- The help page and SVG exporter have been moved to a pop-up window and are no longer displayed in a separate tab.
- The process for displaying layer information and switching between tabs has been refactored. The creation and deletion of new DOM elements for each tab has been removed. Previously, the contents of each tab were contained in their own DOM element causing poor performance.

## Fixes

- Fixed a bug preventing required packages to install when building the Navigator through Docker. See issue [#258](https://github.com/mitre-attack/attack-navigator/issues/258).

# v4.1 - 15 December 2020

## New Features

- Added support for section breaks in the technique metadata format (see _Layer File Format Changes_ below for more details). See issue [#189](https://github.com/mitre-attack/attack-navigator/issues/189).

## Improvements

- Layer domain and version is displayed under "layer information" in layer controls and in a new "domain" section of the SVG exporter. See issue [#239](https://github.com/mitre-attack/attack-navigator/issues/239).
- Layer loading is indicated in the UI when uploading a layer from the _Open Existing Layer_ interface. See issue [#240](https://github.com/mitre-attack/attack-navigator/issues/240).

## Fixes

- Fixed a bug causing platform selection to be overwritten when uploading a layer. See issue [#245](https://github.com/mitre-attack/attack-navigator/issues/245).
- Updated packages to fix vulnerabilities. You may need to `npm install` on your local instance due to new package versions.

## Layer File Format Changes

Layer file format updated to version 4.1. This update is fully backwards compatible with layer format v4.0 since the added field is optional. See [layers/LAYERFORMATv4_1.md](layers/LAYERFORMATv4_1.md) for the full specification.

This update adds an optional `divider` object to the `metadata` format on technique objects. Each object in the metadata array must either be of the schema `{"name": string, "value": string}` or `{"divider": boolean}`. A separator will be displayed in the metadata tooltip where the `divider` property occurs in the list of metadata.

# v4.0 - 27 October 2020

## New Features

### Major

- Added support for mixed domains and versions. Layers can be opened with different ATT&CK versions and now support custom domains. See issues [#180](https://github.com/mitre-attack/attack-navigator/issues/180) and [#182](https://github.com/mitre-attack/attack-navigator/issues/182).
  - Users can specify the ATT&CK version and domain for each layer. A layer with no specified ATT&CK version will default to the current version.
  - Updated "create new layer" interface to provide access to previous versions of ATT&CK.
  - Added ability to upgrade an uploaded layer to the current version of ATT&CK.
  - Updated "create layer from other layers" interface to restrict layer operations to layers of the same domain and version.
  - Updated config file to support dynamic domains and versions. See _Config File Format Changes_ below for more details.
- Removed the pre-ATT&CK domain from the Navigator in support of the next ATT&CK release. See issue [#207](https://github.com/mitre-attack/attack-navigator/issues/207).
  - Removed the "stages" section of the filters and layer format.

### Minor

- Allow legend and gradient to be hidden separately within the legend block in the SVG exporter. See pull request [#223](https://github.com/mitre-attack/attack-navigator/pull/223).
- Added functionality to select or deselect techniques in a tactic. This can be done within the context menu or by clicking on the name of the tactic and follows the user's behavior preference under "selection behavior" in the selection controls.

## Fixes

- Fixed a bug preventing layer downloads with an empty metadata field. See issue [#214](https://github.com/mitre-attack/attack-navigator/issues/214).
- Fixed a bug in "selection controls" where searching for techniques would return results only from the first enabled search property. See issue [#200](https://github.com/mitre-attack/attack-navigator/issues/200).
- Fixed a bug in the "default layers" interface where specifying multiple default layers would open the last specified URL multiple times. See issue [#199](https://github.com/mitre-attack/attack-navigator/issues/199).
- SVG exporter now honors layer sorting configuration. See pull request [#223](https://github.com/mitre-attack/attack-navigator/pull/223).
- Removed text selection in tactic headers. See issue [#222](https://github.com/mitre-attack/attack-navigator/issues/222).
- Long descriptions or names of layers will no longer cause the text exporter to hang. See issue [#224](https://github.com/mitre-attack/attack-navigator/issues/224).

## Layer File Format Changes

Layer file format updated to version 4.0. Older versions can still be loaded in the Navigator, but will no longer display the Pre-ATT&CK domain. See [layers/LAYERFORMATv4.md](layers/LAYERFORMATv4.md) for the full specification.

- ATT&CK version 8.0 removed the pre-ATT&CK domain, which became two tactics tagged with the `PRE` platform in the Enterprise domain. The `stages` section of filters have been removed to reflect this migration.
- Replaced `version` field with `versions` object which specifies the layer format, Navigator, and ATT&CK content versions in support of the mixed domains and versions update.

## Config File Format Changes

### Replaced `enterprise_attack_url` and `mobile_data_url` with `versions`

To support the addition of dynamic versions and domains, paths to ATT&CK STIX bundles have been migrated to `versions`. See issue [#183](https://github.com/mitre-attack/attack-navigator/issues/183).

- The `versions` object defines a list of ATT&CK content versions. Each version must conform the schema `{"name": string, "domains": []}`, where the `domains` property is a list of domain objects.
- Each domain specifies a `name` and a `data` string array, where the `data` array is a list of paths to one or more STIX bundles. Multiple paths can be added to the `data` property to view multiple STIX bundles in a single layer instance.

For example, the paths to the current version of the Enterprise and Mobile domains are now formatted as follows:

```json
"versions": [
    {
        "name": "ATT&CK v8",
        "domains": [
            {
                "name": "Enterprise",
                "data": ["https://raw.githubusercontent.com/mitre/cti/ATT%26CK-v8.0/enterprise-attack/enterprise-attack.json"]
            },
            {
                "name": "Mobile",
                "data": ["https://raw.githubusercontent.com/mitre/cti/ATT%26CK-v8.0/mobile-attack/mobile-attack.json"]
            }
        ]
    }
]
```

### Removal of `taxii_server`

The `taxii_server` property has been removed. It was previously used to specify the TAXII server URL and data collections for loading content into the Navigator. This is now done by defining a `taxii_url` and `taxii_collection` property in place of the `data` property for a given domain. For more information on TAXII support see _Loading content from a TAXII server_ in [the readme](README.md).

# v3.1 - 8 July 2020

ATT&CK Navigator v3.0 and v3.1 includes support for sub-techniques as well as improvements to several of the interfaces and a major refactor of the codebase. The format for the config file and layer file have both changed: please see _Layer File Format Changes_ and _Config File Format Changes_ below for more details.

If you want to continue using the non-sub-techniques Navigator, please use the [v2.3.2 release](https://github.com/mitre-attack/attack-navigator/releases/tag/v2.3.2) for local instances or the following live instances of Navigator v2.3.2:

- [Enterprise ATT&CK](https://mitre-attack.github.io/attack-navigator/v2/enterprise/)
- [Mobile ATT&CK](https://mitre-attack.github.io/attack-navigator/v2/mobile/)

## Improvements

### Minor

- Added options to the SVG Export feature for the visibility of sub-techniques. See issue [#142](https://github.com/mitre-attack/attack-navigator/issues/142).
- Added update layers for March 2020 sub-techniques release. See issue [#138](https://github.com/mitre-attack/attack-navigator/issues/138).
- Updated the [sample layers](layers/data/samples/) with sub-techniques support. See issue [#138](https://github.com/mitre-attack/attack-navigator/issues/138). We've also released [some scripts on our attack-scripts repository](https://github.com/mitre-attack/attack-scripts/tree/develop/scripts/layers/samples) corresponding to the sample layers.
- Extended search interface to support searching for techniques based on data sources. See pull request [#158](https://github.com/mitre-attack/attack-navigator/pull/158).
- Added show/hide all sub-techniques controls under "layer controls". See issue [#141](https://github.com/mitre-attack/attack-navigator/issues/141).
- Updated the "select sub-techniques with parent" control under the "selection controls" dropdown. Sub-techniques will be selected independently by default. See issue [#140](https://github.com/mitre-attack/attack-navigator/issues/140).
- Added sub-techniques as a configurable Navigator feature. Sub-technique features can be disabled by editing the `src/assets/config.json` file or using the "create customized Navigator" interface. See issue [#112](https://github.com/mitre-attack/attack-navigator/issues/112).
- Added option to select scoring gradient from an existing layer in the _create layers from other layers_ interface. See issue [#121](https://github.com/mitre-attack/attack-navigator/issues/121).
- Added options to select all techniques and sub-techniques with or without annotations in the context menu. See issue [#163](https://github.com/mitre-attack/attack-navigator/issues/163).
- Added a subscript to the techniques which have sub-techniques. The subscript shows the number of sub-techniques under a given technique and how many of those sub-techniques have annotations while the parent is collapsed. See issue [#162](https://github.com/mitre-attack/attack-navigator/issues/162).
- Updated the layout of the metadata value key. See issue [#189](https://github.com/mitre-attack/attack-navigator/issues/189).

## Fixes

- Added internet explorer support for the sub-techniques features, and improved Edge compatibility. See issue [#135](https://github.com/mitre-attack/attack-navigator/issues/135).
- Fixes a bug causing metadata values to be displayed improperly in tooltips. See issue [#153](https://github.com/mitre-attack/attack-navigator/issues/153).
- Fixes a bug in which the default layer link input field in the "create customized Navigator" interface loses focus between characters. See issue [#136](https://github.com/mitre-attack/attack-navigator/issues/136).
- Fixed a bug in "create layer from other layers" interface where inheriting filters would cause the application to crash. See issue [#168](https://github.com/mitre-attack/attack-navigator/issues/168).
- Fixed a bug where editing the gradient would also change the most recently selected gradient preset. See issue [#167](https://github.com/mitre-attack/attack-navigator/issues/167).
- Removed duplicate threat group entries from the multiselect interface and included sub-techniques in the selection of techniques related to threat groups, software, or mitigations. See issue [#164](https://github.com/mitre-attack/attack-navigator/issues/164).
- Fixed a bug in the sub-technique sidebar that occurs when all sub-techniques of a given technique are disabled and hidden. See issue [#177](https://github.com/mitre-attack/attack-navigator/issues/177).
- Removed the comment underscore from the sub-technique count subscript. See issue [#184](https://github.com/mitre-attack/attack-navigator/issues/184).

# v3.0 - sub-techniques beta

## New Features

### Major

- Added support for sub-techniques. Techniques with sub-techniques will be denoted by a sidebar which can be clicked to show and hide the sub-techniques. Techniques without sub-techniques will not have a sidebar.
- Added "select techniques with subtechniques" control under "selection controls" dropdown, augmenting the existing "select techniques across tactics" control. By default sub-techniques will be selected along with their parents. See issue [#114](https://github.com/mitre-attack/attack-navigator/issues/114).
- Added "matrix layout" controls (replacing "view mode"). See issues [#117](https://github.com/mitre-attack/attack-navigator/issues/117) and [#110](https://github.com/mitre-attack/attack-navigator/issues/110).
  - Supports multiple layouts, and the codebase is designed to allow the addition of new layouts easily. Added the following layouts:
    - the "side" layout (default), where sub-techniques appear in an adjacent sub-column of the tactic.
    - the "flat" layout, where sub-techniques appear nested beneath their parent similar to an indented list.
    - the "mini" layout, where sub-techniques are grouped into boxes with their parent. The "mini" layout is designed to give an overview of the layer without the comparatively complex structure of the "flat" or "side" views.
  - Added the ability to show technique ATT&CK IDs and names simultaneously, individually or not at all. The "mini" layout overrides this selection. See issue [#124](https://github.com/mitre-attack/attack-navigator/issues/124).

### Minor

- Added mitigations to multi-select interface. Improved the extensibility of the multi-select interface to make future additions easier. See issue [#119](https://github.com/mitre-attack/attack-navigator/issues/119).

## Improvements

### Major

- Major redesign of the "render layer to SVG" feature.
  - Added support for sub-techniques. See issue [#116](https://github.com/mitre-attack/attack-navigator/issues/116).
  - Users will no longer need to specify text size manually. Algorithms have been implemented to automatically maximize text size without overflowing the text container. The overall layer rendering process will take slightly longer than previously due to these computations.
  - Header and legend (docked and undocked) should be much more aesthetic.
  - Score gradient legend should now show which scores map to which colors more clearly.
- Context menu and tooltip improvements:
  - Visual style has been improved for both context menu and tooltip.
  - Tooltip is now statically placed instead of following the cursor, which increases the performance of the UI.
  - Context menu should now orient itself better to avoid falling off the edge of the screen.
  - Added "view tactic" button to context menu.
  - Major improvements to the flexibility of the custom context menu items feature. See _Config File Format Changes_ below for more details.
- Major refactor to many components should reduce lag and improve extensibility and maintainability of the application.

### Minor

- Export to excel: added sub-techniques support. See issue [#115](https://github.com/mitre-attack/attack-navigator/issues/115).
- Minor UI improvements to the search feature. Disabled regex in search because it was very buggy. See issue [#113](https://github.com/mitre-attack/attack-navigator/issues/113).

## Layer File Format Changes

Layer file format updated to version 3.0. Older versions can still be loaded in the Navigator, but may have degraded functionality.

- Removed "viewMode" enumeration in favor of "layout" object. viewMode will get parsed into a layout configuration automatically, but the conversion is not perfect since the layouts have changed.
- Added "showSubtechniques" field to technique objects.
- Added "selectSubtechniquesWithParent" field setting the default value of the "select techniques with subtechniques" control.

The sub-techniques update of ATT&CK caused many techniques to be replaced by sub-techniques. Since the replacing sub-techniques have different IDs, many layers created before the sub-technques release will still be using IDs for the replaced techniques and therefore won't work properly in the new version even if the annotation format is correct. A [conversion script](layers/update-layers.py) is provided in the layers folder which both updates layers to the most recent format and also updates technique IDs to their replacers where possible. There are however a few cases which won't be caught:

1. Cases where techniques which have been replaced by multiple sub-techniques are ignored entirely due to limitations in the remapping data.
2. Cases where the `tactic` field was present but the replacing technique is not in that tactic.
Run `python3 update-layers.py -h` for usage instructions.

## Config File Format Changes

### Changes to `custom_context_menu_items`

Custom context menu feature has been significantly improved for flexibility. See _Adding Custom Context Menu Options_ in [the readme](README.md) for more details on the format.

- Updated substitution string to use double curly braces (e.g `{{technique_name}}`) instead of tildes.
- Added ability to specify STIX IDs in addition to ATT&CK IDs.
- Added the option to add a sub-technique specific URL (`subtechnique_url`) which will apply only to sub-techniques. When using the sub-technique URL, extra sub-technique related substitutions are available.

### Changes to `features`

The "features" structure is used to enable/disable specific Navigator features. It also propagates to the "create customized Navigator" interface.

- "toggle_view_mode" has been renamed to "layout_controls" and the description updated accordingly.

# v2.3.2 - 17 January 2020

## Improvements

- Updated trademark to registered trademark and updated copyright date to 2020. See issue [#125](https://github.com/mitre-attack/attack-navigator/pull/125).
- Updated help page to be more legible by increasing page margins.

# v2.3.1 - 29 October 2019

## Fixes

- Fixes a bug where default_layers specified in `config.json` would not load. See pull request [#109](https://github.com/mitre-attack/attack-navigator/pull/109).

# v2.3 - 24 October 2019

## New Features

### Minor

- Technique comments will now be included with excel exports as cell notes. Note: you may have to re-install your node modules for this functionality to be present. See issue [#55](https://github.com/mitre-attack/attack-navigator/issues/55).
- Minor matrix layout improvements. See issue [#106](https://github.com/mitre-attack/attack-navigator/issues/106).
- Added support for cloud platforms. See issue [#101](https://github.com/mitre-attack/attack-navigator/issues/101). Also see *Layer File Format Changes*, below.
- In layer-layer operations, score expressions are now calculated on an element-by-element basis. This allows the use of normal math operators (e.g `a * b`) instead of the elementwise operators (e.g `a .* b`) as were previously required. It also enables the use of ternary operations such as `a > b ? a : 0`. See issue [#81](https://github.com/mitre-attack/attack-navigator/issues/81).
- Added the ability to specify multiple default layers in the layerURL query param. See issue [#75](https://github.com/mitre-attack/attack-navigator/issues/75).

## Fixes

- Multiselect interface should now correctly sort software and groups which start with lowercase letters. See issue [#99](https://github.com/mitre-attack/attack-navigator/issues/99).
- Layer loading should now provide more accurate descriptions when errors are encountered. See issue [#103](https://github.com/mitre-attack/attack-navigator/issues/103).
- Updated packages to fix vulnerabilities.

## Layer File Format Changes

Layer file format updated to version 2.2. Older versions can still be loaded in the Navigator, and this update is fully backwards compatible with Version 2.1. See [layers/LAYERFORMATv2_2md](layers/LAYERFORMATv2_2.md) for the full v2.2 specification.

- Added the following cloud platforms to the set of acceptable enterprise platforms: "AWS", "GCP", "Azure", "Azure AD", "Office 365", "SaaS".
- Updated Enterprise and Mobile platforms to match their format as seen elsewhere in ATT&CK. This change is fully backwards compatible, and if the old format is detected it will automatically be updated to the new format.
  - "android" becomes "Android"
  - "ios" becomes "iOS"
  - "windows" becomes "Windows"
  - "linux" becomes "Linux"
  - "mac" becomes "macOS"

# v2.2.1 - 5 June 2019

## Fixes

- Updated Angular from 7.0.4 to 8.0.0.
- Updated other packages to fix vulnerabilities.
- Removed node-sass rebuild in dockerfile.
- Fixed improperly formatted domains in the April 2019 update layers which were causing issues when exporting those layers to excel.
- Updated readme to better highlight documentation for using the Navigator offline. See issue [#82](https://github.com/mitre-attack/attack-navigator/issues/82).

# v2.2 - 11 December 2018

## New Features

### Major

- Added the ability to associate user defined metadata to layers and techniques inside of a layer. Metadata can be useful for supporting other applications that use the layer format, or for attaching additional descriptive fields to the layer. The UI supports editing metadata on the layer itself, but not on techniques. Metadata on techniques is shown in tooltips. See *Layer File Format Changes*, below, for more detail on the metadata format. Also see issue [#52](https://github.com/mitre-attack/attack-navigator/issues/22).
- Removed `assets/tacticsData.json`. The Navigator now populates its tactics data from `x-mitre-matrix` and `x-mitre-tactic` objects in the bundled data. The field `tactics_url` was removed from `assets/config.json` -- see *Changes to config.json Format*, below. See issue [#63](https://github.com/mitre-attack/attack-navigator/issues/63).

### Minor

- Multiple layers can now be loaded on initialization. A change to the `config.json` file format allows the user to specify a list of default layers. Default layers can be loaded from the assets directory or from the web. see *Changes to config.json Format*, below. Also see issue [#67](https://github.com/mitre-attack/attack-navigator/issues/67).
- The color of the underline denoting comments can now be configured in the `config.json` file. Setting the color to `"transparent"` will remove comment underlines altogether. See *Changes to config.json Format`, below. Also see issue [#53](https://github.com/mitre-attack/attack-navigator/issues/53).

## Fixes

- Updated links in the documentation to match the new ATT&CK website. See issue [#62](https://github.com/mitre-attack/attack-navigator/issues/62).
- Updated Angular to version 7.0.6. This fixes some installation issues with OSX. We also updated several other packages. Please note that our new version of Angular requires a newer nodejs version, so try updating your node installation if errors occur after updating the Navigator. See issues [#61](https://github.com/mitre-attack/attack-navigator/issues/61), [#70](https://github.com/mitre-attack/attack-navigator/issues/70).
- Merged a [pull request](https://github.com/mitre-attack/attack-navigator/pull/58) which fixed a bug where default layers would have placeholder layer titles. See [#54](https://github.com/mitre-attack/attack-navigator/issues/64).
- Negative scores can now be entered in the UI. See [#72](https://github.com/mitre-attack/attack-navigator/issues/72).

## Changes to `config.json` Format

### Default Layer

`default_layer` has been renamed to `default_layers`. The string property `location` has been replaced with the string[] property `urls`. The strings in `urls` should be the paths to the default layers you wish to load -- now multiple default layers can be loaded. You can also now load default layers from the assets folder and from the web simultaneously, although the order of the tabs is not guaranteed (since layer loading over HTTP is asynchronous).

To update previous default layers configuration to the new format, see the following example:

```json
"default_layer": {
    "enabled": true,
    "location": "assets/example.json"
}
```

Becomes:

```json
"default_layers": {
    "enabled": true,
    "urls": [
        "assets/example.json"
    ]
}
```

### Comment Color

The `comment_color` field has been added, which specifies the color for comment underlines.

### Removal of `assets/tacticsData.json` and `tactics_url`

`assets/tacticsData.json` was removed, and the `config.json` field `tactics_url` along with it. `tacticsData.json` was previously used to specify the _pre-attack_, _mitre-enterprise_ and _mitre-mobile_ tactics.

This is now done using the `x-mitre-matrix` and `x-mitre-tactic` objects in the bundled data retrieved from the taxii server or from our static cti github. `x-mitre-matrix` specifies the order of tactics and `x-mitre-tactic` specifies the actual tactic data.

If you are using your own dataset with the Navigator an update to your source data will be required. The ATT&CK Navigator uses bundled data, where objects with types `attack-pattern`, `intrusion-set`, `malware`, `tool`, `relationship`, `x-mitre-tactic`, and `x-mitre-matrix` are all stored in a single array. This array is now required to contain `x-mitre-tactic` and `x-mitre-matrix` objects, which were not previously used.

The data retrieved from `enterprise_attack_url`, `pre_attack_url`, and `mobile_data_url` follow the proper bundle format. Please use them as a guide for how to format your own datasets.

Also, please note that multiple matrices are only supported for `mitre-mobile`, which expects matrices with the names `Device Access` and `Network-Based Effects` so that we can order the tactics in the UI properly.

## Layer File Format Changes

Layer file format updated to version 2.1. This update is fully backwards compatible with layer format v2.0 since all the added fields are optional. See [layers/LAYERFORMATv2_1.md](layers/LAYERFORMATv2_1.md) for the full v2.1 specification.

This update constitutes the addition of `metadata` fields to the layer and technique objects. Metadata can be used to support other applications using the layer format, or to add additional descriptive fields to layers or techniques. Metadata is formatted as an array, and each piece of metadata in the array must conform to the schema `{"name": string, "value": string}`.  

# v2.1 - 31 July 2018

## New Features

### Major

- Added export to MS Excel feature. Saves the current layer to MS excel (_xlsx_) format. See issue [#52](https://github.com/mitre-attack/attack-navigator/issues/52).

### Minor

- In the export to SVG interface you can now hide the technique count in the tactic column headers. See issue [#47](https://github.com/mitre-attack/attack-navigator/issues/47).
- Updated the README to explain how to use local files to populate the Navigator. See issue [#51](https://github.com/mitre-attack/attack-navigator/issues/51).

## Fixes

- Fixed constant score expressions (e.g `10`, `5+5`) featuring no variables being ignored in the _create layers from other layers_ interface. Now if a constant score expression is present it assigns uniformly to all techniques. See issue [#49](https://github.com/mitre-attack/attack-navigator/issues/49).
- Fixed a bug when uploading layers with no tactic field on techniques. When said field was absent, techniques with `enabled=false` were not initially hidden when `hideDisabled=true`. See issue [#50](https://github.com/mitre-attack/attack-navigator/issues/50).

# v2.0 - 14 May 2018

## New Features

### Major

- Added TAXII client to pull ATT&CK content from a TAXII server. By default, the Navigator now loads content from the MITRE CTI TAXII server hosted at [https://cti-taxii.mitre.org](https://cti-taxii.mitre.org). See issue [#4](https://github.com/mitre-attack/attack-navigator/issues/4).
- Added a new interface to render layers to a downloadable SVG image. See issue [#2](https://github.com/mitre-attack/attack-navigator/issues/2).
- Added the ability to load a default layer when the Navigator initializes. See issues [#14](https://github.com/mitre-attack/attack-navigator/issues/14), [#26](https://github.com/mitre-attack/attack-navigator/issues/26).
  - A local default layer can be specified in `src/assets/config.json`.
  - The URL to a default layer hosted on the web can be specified in the new _create customized Navigator_ interface, and when the navigator loads it will fetch that layer. See issues [#7](https://github.com/mitre-attack/attack-navigator/issues/7), [#20](https://github.com/mitre-attack/attack-navigator/issues/20).

### Minor

- Added configurable background color to tactics row. See issue [#32](https://github.com/mitre-attack/attack-navigator/issues/32).
- Added customizable legend to describe the meanings of the colors of annotated techniques. See issues [#24](https://github.com/mitre-attack/attack-navigator/issues/24), [#28](https://github.com/mitre-attack/attack-navigator/issues/28), [#31](https://github.com/mitre-attack/attack-navigator/issues/31), [#33](https://github.com/mitre-attack/attack-navigator/issues/33).
- Added the ability to disable navigator features, either by editing the `src/assets/config.json` or using the new _create customized Navigator_ interface. See issues [#21](https://github.com/mitre-attack/attack-navigator/issues/21), [#41](https://github.com/mitre-attack/attack-navigator/issues/41).
- Added the ability to specify new items in the technique context menu by editing `src/assets/config.json`. These new items can be used to hyperlink to a specified URL, with parameters for the technique ID or tactic. See issue [#9](https://github.com/mitre-attack/attack-navigator/issues/9).
- Added a button to remove all annotations on the currently selected techniques. See issue [#12](https://github.com/mitre-attack/attack-navigator/issues/12).
- Added a new "super compact" view option, which removes all technique text in order to fit as much content on the screen as possible. See issue [#11](https://github.com/mitre-attack/attack-navigator/issues/11).

## Improvements

- Depreciated and revoked objects in the STIX content are no longer displayed in the Navigator. See issue [#30](https://github.com/mitre-attack/attack-navigator/issues/30).
- Uploading a layer with of a different version number than expected warns the user that some annotations or configurations may not be restored. See issue [#27](https://github.com/mitre-attack/attack-navigator/issues/27).
- A dockerfile was added to the repo, and documentation on using the Navigator with Docker was added to the readme. See issue [#15](https://github.com/mitre-attack/attack-navigator/issues/15).
- CTRL (windows) and CMD (mac) can now be used to select multiple techniques in addition to shift (both platforms). See issue [#18](https://github.com/mitre-attack/attack-navigator/issues/18).
- Gradient colors are now fully customizable, using a color picker instead of a dropdown menu.

## Fixes

- Tooltips resize to fit long comments. If the comment exceeds a certain length the overflow is cut and denoted by ellipses (...). See issue [#23](https://github.com/mitre-attack/attack-navigator/issues/23).
- Tooltips, dropdown menus and context menus now align themselves automatically to avoid going off the edge of the page.
- Tab performance is now more independent of the number and content of other tabs.
- Uploaded layer files now typecheck their fields to make sure everything is formatted properly. Fields which do not meet the layer format specification are set to their default value.

## Layer File Format Changes

Layer file format updated to version 2.0. Older layer versions can still be loaded by the Navigator, however some fields may no longer be supported. See [layers/LAYERFORMATv2.md](layers/LAYERFORMATv2.md) for the full v2.0 specification.

- Replaced the `viewFullTable` field (boolean) with the `viewMode` field (number) in order to support the "super compact" view option. See issue [#11](https://github.com/mitre-attack/attack-navigator/issues/11).
  - If `viewFullTable` is present in a layer file uploaded to the v2.0 Navigator it will be ignored.
  - To upgrade a layer without losing the view mode, see the following mappings:
    - `viewFullTable: true` becomes `viewMode: 0`.
    - `viewFullTable: false` becomes `viewMode: 1`.
- Added `legendItems` field, an array of legendItem objects (also specified in document). This field can be used to specify the contents of the legend. See issue [#24](https://github.com/mitre-attack/attack-navigator/issues/24).
- Added `showTacticRowBackground` field (boolean), which if true sets the layer to display a background color for the tactic row. See issue [#32](https://github.com/mitre-attack/attack-navigator/issues/32).
- Added `tacticRowBackground` field (string), which holds the hex color value to show as the background to the tactic row if `showTacticRowBackground` is true. See issue [#32](https://github.com/mitre-attack/attack-navigator/issues/32).
- Added `selectTechniquesAcrossTactics` field (boolean), which if false allows the user to select instances of techniques which are found in multiple tactics individually. See issue [#8](https://github.com/mitre-attack/attack-navigator/issues/8).
- Added `tactic` field (string) to the Technique object. If this field is present, the annotations will only be applied to the instance of the technique in the specified tactic. If this field is not present, the annotations will be applied to all instances of the technique. See issue [#8](https://github.com/mitre-attack/attack-navigator/issues/8).<|MERGE_RESOLUTION|>--- conflicted
+++ resolved
@@ -24,11 +24,8 @@
 - Added functionality to scroll across the open tabs in the navigator. See issue [#581](https://github.com/mitre-attack/attack-navigator/issues/580).
 - Added functionality to display matrices accurately in print view. See issue [#508](https://github.com/mitre-attack/attack-navigator/issues/508)
 - Added functionality to enable or disable the stickiness of the toolbar.
-<<<<<<< HEAD
-- Added functionality to scroll down with the Tactics header frozen to the top. See issue [#404](https://github.com/mitre-attack/attack-navigator/issues/404)
-=======
 - Added preventative measures for reverse tabnabbing. See issue [#527](https://github.com/mitre-attack/attack-navigator/issues/527).
->>>>>>> 42f574e4
+- Added functionality to scroll down with the Tactics header frozen to the top. See issue [#404](https://github.com/mitre-attack/attack-navigator/issues/404).
 
 ## Miscellaneous
 - Refactored the codebase to improve maintainability of the application.
