--- conflicted
+++ resolved
@@ -3,13 +3,9 @@
 - Added aggregate score that displays the combined score of the technique and all of its sub-techniques. See issue [#269](https://github.com/mitre-attack/attack-navigator/issues/269).
 - Added support for displaying notes in tooltips. Notes on a technique are indicated in the same style as a comment.
 - Fixed a bug in exporting matrix to Excel sheet, where the style of all sub-techniques with the same name in a column were incorrectly over-ridden by the style of the first sub-technique in its name. See issue [#270](https://github.com/mitre-attack/attack-navigator/issues/270).
-<<<<<<< HEAD
-- Consolidated AWS, GCP, and Azure platforms into IaaS platform to integrate upcoming release of ATT&CK. See issue [#252](https://github.com/mitre-attack/attack-navigator/issues/252). 
-- Added feature to only expand all sub-techniques that are annotated. See issue [#256](https://github.com/mitre-attack/attack-navigator/issues/256). 
-=======
 - Consolidated AWS, GCP, and Azure platforms into IaaS platform to integrate upcoming release of ATT&CK. See issue [#252](https://github.com/mitre-attack/attack-navigator/issues/252).
 - Added feature to disable leave site dialog. See issue [#267](https://github.com/mitre-attack/attack-navigator/issues/267).
->>>>>>> 602f296d
+- Added feature to only expand all sub-techniques that are annotated. See issue [#256](https://github.com/mitre-attack/attack-navigator/issues/256).
 
 # v4.2 - 3 February 2021
 
