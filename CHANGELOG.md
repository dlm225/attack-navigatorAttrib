--- conflicted
+++ resolved
@@ -1,15 +1,11 @@
 # v4.4 - Changes staged on Develop
-<<<<<<< HEAD
-## New Features
-- Added a Layer Upgrade UI to upgrade layers created in older versions of ATT&CK. When upgrading a layer, users can view what objects have changed between the two versions and copy annotations from the previous version.  See issue [#181](https://github.com/mitre-attack/attack-navigator/issues/181).
-=======
 <!-- TODO BEFORE RELEASE: update MONTH_AFTER_RELEASE in search-popover-notification.component.ts to the actual release date of v4.4 -->
->>>>>>> fb38959a
 
 Version 4.4 of the Navigator restores Safari support provided you are using Safari version 14 or above.
 
 ## New Features
 - Combined the search and multiselect interfaces into a single UI. This allows groups, software, and mitigations to be filtered alongside techniques and improves usability by moving the interface to a sidebar. See issue [#204](https://github.com/mitre-attack/attack-navigator/issues/204). 
+- Added the Layer Upgrade UI to upgrade layers created in older versions of ATT&CK. When upgrading a layer, users can view what objects have changed between the two versions and copy annotations from the previous version.  See issue [#181](https://github.com/mitre-attack/attack-navigator/issues/181).
 
 ## Improvements
 - Improved favicon for standardization with other ATT&CK tools.
