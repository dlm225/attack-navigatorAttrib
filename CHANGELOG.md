<!-- 
     Reminder: update the version number in package.json when adding a new version!

     If on the master branch and ready to release, you can use one of the following commands:
         npm version major
         npm version minor
         npm version patch
    This will patch the version number appropriately and create the correct tag on the current commit.
    The creation of the tag can be disabled with the --no-git-tag-version if desired.
-->

# Changes Staged on Develop

## New Features
- Consolidated the JSON, Excel, and SVG export options into a single dropdown. Added an option to the export interface to only download annotations on visible techniques. See issue [#215](https://github.com/mitre-attack/attack-navigator/issues/215).

<<<<<<< HEAD
## Fixes
- Updated Angular from 11.0.3 to 14.3.0.
=======
## Improvements
- Added ability to render SVG export in dark mode. See issue [#564](https://github.com/mitre-attack/attack-navigator/pull/564).
>>>>>>> c933e492

# 4.8.2 - 9 May 2023

Adds support for ATT&CK v13.1.

## Miscellaneous

- Refactored the codebase to improve maintainability of the application.

# 4.8.1 - 25 April 2023

Adds support for ATT&CK v13.

## Improvements
- Users can disable the background color effect on manually assigned colors, aggregate scores, or non-aggregate scores by editing `src/assets/config.json` or through the "Create Customized Navigator" interface. See issue [#371](https://github.com/mitre-attack/attack-navigator/issues/371).
- Added image orientation options and new preset image size options to the SVG exporter. See issue [#547](https://github.com/mitre-attack/attack-navigator/pull/547).

## Fixes
- Fixed an issue where aggregate scores were calculated on techniques with no sub-techniques. See issue [#539](https://github.com/mitre-attack/attack-navigator/issues/539).
- Fixed an issue where pinned tooltips would cover the "pin/unpin tooltip" option in the context menu. See issue [#542](https://github.com/mitre-attack/attack-navigator/issues/542).
- Fixed inconsistencies with dark theme in the SVG exporter. See issue [#546](https://github.com/mitre-attack/attack-navigator/pull/546).

# 4.8.0 - 20 December 2022

## New Features
- Added the ability to create a layer from a custom [Collection](https://github.com/center-for-threat-informed-defense/attack-workbench-frontend/blob/develop/docs/collections.md#collections) or Stix Bundle. Users can specify the URL, version, and domain of a custom bundle in the Create New Layer interface. This will load the base data from the file at the given URL into the Navigator. Layers created from a custom collection/STIX bundle support all of the standard layer features (annotations, filter/sort, download/upload, layer-layer operations, etc.), apart from upgrading the layer to a newer ATT&CK version. See issue [#499](https://github.com/mitre-attack/attack-navigator/issues/499).

## Layer File Format Changes

Layer file format updated to version 4.4. This update adds support for layers created with a custom collection or STIX bundle; the optional `customDataURL` field contains the URL from which custom data was loaded. This update is fully backwards compatible with layer format v4.3 since the added field is optional. See [layers/LAYERFORMATv4_4.md](layers/LAYERFORMATv4_4.md) for the full specification.

# 4.7.1 - 8 November 2022

Adds support for ATT&CK v12.1.

# 4.7.0 - 25 October 2022

Adds support for ATT&CK v12.

## New Features
- Integration compatibility with the [ATT&CK Workbench](https://github.com/center-for-threat-informed-defense/attack-workbench-frontend). See issue [#474](https://github.com/mitre-attack/attack-navigator/pull/474).
- Extended search interface to support searching for techniques based on campaign. See [#501](https://github.com/mitre-attack/attack-navigator/issues/501).

## Fixes
- Fixed an issue with the Docker build caused by conflicting peer dependencies. See issue [#497](https://github.com/mitre-attack/attack-navigator/issues/497).
- Fixed an issue with loading STIX bundles that do not contain all of the tactics referenced by the included matrix. See issue [#489](https://github.com/mitre-attack/attack-navigator/issues/489).

# v4.6.6 - 26 August 2022

## Fixes
- Fixed an issue where the sorting selection was not honored for sub-techniques when rendered as an SVG. See issue [#494](https://github.com/mitre-attack/attack-navigator/issues/494).

# v4.6.5 - 7 July 2022

Adds support for ATT&CK v11.3 and Mobile ATT&CK sub-techniques.

## Fixes
- Fixed an issue where matrices that have been deprecated would load into the Navigator. See issue [#473](https://github.com/mitre-attack/attack-navigator/issues/473).

# v4.6.4 - 25 May 2022

Adds support for ATT&CK v11.2.

## Fixes
- Fixed an issue causing disabled techniques with no enabled sub-techniques to appear in the matrix when the hide-disabled control is active. See issue [#466](https://github.com/mitre-attack/attack-navigator/issues/466).

# v4.6.3 - 13 May 2022

## Fixes

- Fixed package import issues causing failure to load techniques with scores or colors, and impacting the ability to render a layer as SVG. See issues [#451](https://github.com/mitre-attack/attack-navigator/issues/451) and [#452](https://github.com/mitre-attack/attack-navigator/issues/452).

# v4.6.2 - 12 May 2022

Adds support for ATT&CK v11.1.

## Improvements
- Added a feature to pin a technique cell when viewed in the matrix, enabling the user to scroll through the details of the technique in the tooltip. See issue [#320](https://github.com/mitre-attack/attack-navigator/issues/320).
- Added a popup alert to notify users if a layer with an empty tactic field is uploaded, and therefore will not be displayed. See issue [#326](https://github.com/mitre-attack/attack-navigator/issues/326).

# v4.6.1 - 26 April 2022

## Fixes

- Fixed a versioning error that occurred when loading a local layer with a previous version of ATT&CK.

# v4.6.0 - 25 April 2022

Adds support for ATT&CK v11.

## Improvements

- Revised the rigid versioning structure in the configuration file which enforced too many constraints on importing custom data. Added new fields `version.version` and `domain.identifier` to improve how Navigator derives domain information. More details are provided in the [integration documentation](https://github.com/center-for-threat-informed-defense/attack-workbench-frontend/blob/develop/docs/integrations.md#attck-navigator-integration) on how to integrate the ATT&CK Navigator with the ATT&CK Workbench. See issue [#370](https://github.com/mitre-attack/attack-navigator/issues/370).
- Fixed an issue where a long technique name or metadata value would overflow outside the technique tooltip. See issue [#359](https://github.com/mitre-attack/attack-navigator/issues/359).

# v4.5.5 - 7 January 2022

## Fixes

- Fixed an issue with the Dockerfile which was preventing the docker image from building. See issue [#395](https://github.com/mitre-attack/attack-navigator/pull/395).

## Improvements

- Font sizing in the SVG exports are optimally sized to improve readability and consistency. See issue [#221](https://github.com/mitre-attack/attack-navigator/issues/221).

## New Features

- Added the ability to assign hyperlinks and metadata to selected techniques in the technique controls toolbar. See issue [#321](https://github.com/mitre-attack/attack-navigator/issues/321).
  - Hyperlinks can be accessed via the context menu and metadata can be viewed in the technique tooltip. Both hyperlinks and metadata can also be added directly to Layer Files (see _Layer File Format Changes_ below for more details).
  - Users can disable the link underline effect on techniques by editing `src/assets/config.json` or through the "Create Customized Navigator" interface.
- Added the ability to assign hyperlinks layers. Hyperlinks can be viewed and edited in the layer information panel alongside layer metadata.

## Layer File Format Changes

Updated the Layer File Format to v4.3 which adds a `links` array field to technique objects and to layers. This supports the assignment of hyperlinks to techniques which are accessed in the context menu and to layers which are accessed in the layer information dropdown menu. Link objects must conform to the schema `{"label": string, "url": string}` or `{"divider": boolean}`. A separator is displayed in the technique context menu where the `divider` property occurs in the list of hyperlinks.

# v4.5.4 - 15 November 2021

## Fixes

- Fixed a bug where layers with aggregate scores enabled would be render a black background on techniques which have no aggregate score. See issue [#388](https://github.com/mitre-attack/attack-navigator/issues/388).

# v4.5.3 - 12 November 2021

## Fixes

- Fixed an issue where the user could not manually assign colors or upload layers with manually assigned colors. See issue [#386](https://github.com/mitre-attack/attack-navigator/issues/386).
- Fixed an issue where fields with a value of `false` in the layout configuration of a layer would be ignored. See issue [#381](https://github.com/mitre-attack/attack-navigator/issues/381).

# v4.5.2 - 10 November 2021

## Improvements

- Users will no longer be prompted to upgrade default layers (set in the config file or the "create a customized Navigator" feature) to the current ATT&CK version. This should improve the UX of Navigator instances embedded in iframes or linked to from webpages with a default set of layers loaded.
- Add support for ATT&CK v10.1

## Fixes

- Fixed an issue when loading multiple default layers (specified in the config or a layerURL) which led to only the first layer being loaded. See issue [#361](https://github.com/mitre-attack/attack-navigator/issues/361).
- Fixed inconsistencies within the ATT&CK Navigator dark theme.
  - If the user switches from the dark/light theme to use the system's theme, the browser will remember to continue using the system theme until changed again.
  - The layer upgrade feature now supports dark theme.
  - Fixed scoring gradient preset colors that should make technique cells appear to fade into the background color (if they have a lower score)

# v4.5.1 - 21 October 2021

## Fixes

- Fixes support for ATT&CK versions with more than 1 digit (ex. ATT&CK v10).
  - Uploaded layers without a specified ATT&CK version will no longer try and fail to load ATT&CK v1
  - Uploaded layers uring ATT&CK v10 will no longer try and fail to load ATT&CK v1
  - Downloaded layers using ATT&CK v10 will no longer claim they use ATT&CK v1

# v4.5.0 - 21 October 2021

## New Features

- The ATT&CK Navigator now has a dark theme. See issue [#71](https://github.com/mitre-attack/attack-navigator/issues/71).
- Added support for ATT&CK version 10
  - Added data sources panel to the search and multiselect interface. See issue [#341](https://github.com/mitre-attack/attack-navigator/issues/341).

# v4.4.1 - 16 September 2021

## Fixes

- Fixed a crash that would occur when loading a layer with annotations on a revoked/deprecated technique without explicitly defined tactics. See issue [#354](https://github.com/mitre-attack/attack-navigator/issues/354).

# v4.4 - 15 September 2021

Version 4.4 of the Navigator restores Safari support provided you are using Safari version 14 or above.

## New Features

- Combined the search and multiselect tools into a single UI. This allows groups, software, and mitigations to be filtered alongside techniques and improves usability by moving the interface to a sidebar. See issue [#204](https://github.com/mitre-attack/attack-navigator/issues/204).
- Added a workflow for upgrading layers created in older versions of ATT&CK to the current version. When upgrading a layer, users can view techniques have changed between the two versions and copy annotations to their new layer. See issue [#181](https://github.com/mitre-attack/attack-navigator/issues/181).

## Improvements

- Various improvement to UI aesthetics and usability. See issue [#340](https://github.com/mitre-attack/attack-navigator/issues/340).
  - Reduced unnecessary whitespace to maximize screen real-estate for viewing the matrix.
  - Layer tabs now hide themselves when the user scrolls to maximize screen real-estate for viewing the matrix.
  - Improved favicon for standardization with other ATT&CK tools.
- Techniques are now shown when disabled (and hide-disabled is enabled) as long as any of any of their sub-techniques are enabled. See issue [#298](https://github.com/mitre-attack/attack-navigator/issues/298)
- Users can disable the comment underline effect on techniques by editing `src/assets/config.json` or through the "Create Customized Navigator" interface. See issue [#268](https://github.com/mitre-attack/attack-navigator/issues/268).
- Application now alerts the user when input STIX data contains an object missing an ATT&CK ID instead of failing silently. See issue [#339](https://github.com/mitre-attack/attack-navigator/pull/339).
- The application usage/help page can now be viewed [directly on GitHub](https://github.com/mitre-attack/attack-navigator/blob/master/USAGE.md). See issue [#179](https://github.com/mitre-attack/attack-navigator/issues/179).
- The application changelog can now be viewed within the application. See issue [#178](https://github.com/mitre-attack/attack-navigator/issues/178).

## Fixes

- Fixed some issues where objects could appear in the wrong domain under specific circumstances. See issue [#308](https://github.com/mitre-attack/attack-navigator/issues/308), [attack-website#310](https://github.com/mitre-attack/attack-website/issues/310).
- Fixed issue with sorting when show aggregate score is enabled, where each technique's aggregate score was not correctly calculated into the sorting. See issue [#295](https://github.com/mitre-attack/attack-navigator/issues/295).
- The Navigator should now use the proper fonts when operating without an internet connection. See issue [#278](https://github.com/mitre-attack/attack-navigator/issues/278)
- Fixed an issue when loading multiple default layers where subsequent layers would only appear after the user interacted with the first one. See issue [#288](https://github.com/mitre-attack/attack-navigator/issues/288).
- Updated Safari browser warning to show only for versions 13 and below. See issue [#306](https://github.com/mitre-attack/attack-navigator/issues/306).

# v4.3 - 29 April 2021

## New Features

- Added aggregate scores. Aggregate scores are computed using the score of the technique and all sub-techniques using an "aggregate function" -- min, max, average, or sum. The aggregate score is used to determine the color of the technique in place of the technique's score. Aggregate scores are an optional feature and can be enabled in the "matrix configuration" dropdown. See issue [#269](https://github.com/mitre-attack/attack-navigator/issues/269).
- The user can now suppress the "leave site?" warning dialog in the config file or via the "create a customized navigator" interface. See issue [#267](https://github.com/mitre-attack/attack-navigator/issues/267).
- Added an (optional) configurable banner. The new "banner" field of the config file can be used to customize the banner content with full HTML support. See issue [#205](https://github.com/mitre-attack/attack-navigator/issues/205).
- Added button to toolbar to only expand all sub-techniques that are annotated. See issue [#256](https://github.com/mitre-attack/attack-navigator/issues/256).
- Added support for displaying STIX 2.1 notes in tooltips. Notes attached to techniques in the STIX data are indicated in the same style as a comment. As of version 4.3 the ATT&CK Navigator supports STIX 2.1, but cannot load data from a TAXII 2.1 server.

## Improvements

- Consolidated AWS, GCP, and Azure platforms into IaaS platform to integrate upcoming release of ATT&CK. See issue [#252](https://github.com/mitre-attack/attack-navigator/issues/252).

## Fixes

- Fixed a bug in exporting matrix to Excel sheet, where the style of all sub-techniques with the same name in a column were incorrectly over-ridden by the style of the first sub-technique in its name. See issue [#270](https://github.com/mitre-attack/attack-navigator/issues/270).

## Layer File Format Changes

Layer file format updated to version 4.2. This update is fully backwards compatible with the layer format v4.1 since the added fields are optional. See [layers/LAYERFORMATv4_2.md](layers/LAYERFORMATv4_2.md) for the full specification.

This update adds settings for aggregate scores to the layout object of the layer:

- `showAggregateScores`, which turns on the feature
- `countUnscored` which counts unscored techniques as if their score was `0` when the aggregate function is "average".
- `aggregateFunction`: the desired aggregation function: "average", "min", "max" or "sum".

# v4.2 - 3 February 2021

With version 4.2 of the Navigator we are retiring support for the Safari browser. A bug introduced in the sub-techniques release (version 3.0) causes safari to freeze when changing between layer tabs (see issue [#251](https://github.com/mitre-attack/attack-navigator/issues/251)). We have been unable to determine the cause of the freeze and thus are retiring official support for that browser. Safari users can continue to use the application, but will be warned of possible freezes via a dialog window when they first load the app.

## Improvements

Refactored the implementation of tabs to reduce performance issues when opening multiple layers. See issue [#254](https://github.com/mitre-attack/attack-navigator/issues/254).

- The help page and SVG exporter have been moved to a pop-up window and are no longer displayed in a separate tab.
- The process for displaying layer information and switching between tabs has been refactored. The creation and deletion of new DOM elements for each tab has been removed. Previously, the contents of each tab were contained in their own DOM element causing poor performance.

## Fixes

- Fixed a bug preventing required packages to install when building the Navigator through Docker. See issue [#258](https://github.com/mitre-attack/attack-navigator/issues/258).

# v4.1 - 15 December 2020

## New Features

- Added support for section breaks in the technique metadata format (see _Layer File Format Changes_ below for more details). See issue [#189](https://github.com/mitre-attack/attack-navigator/issues/189).

## Improvements

- Layer domain and version is displayed under "layer information" in layer controls and in a new "domain" section of the SVG exporter. See issue [#239](https://github.com/mitre-attack/attack-navigator/issues/239).
- Layer loading is indicated in the UI when uploading a layer from the _Open Existing Layer_ interface. See issue [#240](https://github.com/mitre-attack/attack-navigator/issues/240).

## Fixes

- Fixed a bug causing platform selection to be overwritten when uploading a layer. See issue [#245](https://github.com/mitre-attack/attack-navigator/issues/245).
- Updated packages to fix vulnerabilities. You may need to `npm install` on your local instance due to new package versions.

## Layer File Format Changes

Layer file format updated to version 4.1. This update is fully backwards compatible with layer format v4.0 since the added field is optional. See [layers/LAYERFORMATv4_1.md](layers/LAYERFORMATv4_1.md) for the full specification.

This update adds an optional `divider` object to the `metadata` format on technique objects. Each object in the metadata array must either be of the schema `{"name": string, "value": string}` or `{"divider": boolean}`. A separator will be displayed in the metadata tooltip where the `divider` property occurs in the list of metadata.

# v4.0 - 27 October 2020

## New Features

### Major

- Added support for mixed domains and versions. Layers can be opened with different ATT&CK versions and now support custom domains. See issues [#180](https://github.com/mitre-attack/attack-navigator/issues/180) and [#182](https://github.com/mitre-attack/attack-navigator/issues/182).
  - Users can specify the ATT&CK version and domain for each layer. A layer with no specified ATT&CK version will default to the current version.
  - Updated "create new layer" interface to provide access to previous versions of ATT&CK.
  - Added ability to upgrade an uploaded layer to the current version of ATT&CK.
  - Updated "create layer from other layers" interface to restrict layer operations to layers of the same domain and version.
  - Updated config file to support dynamic domains and versions. See _Config File Format Changes_ below for more details.
- Removed the pre-ATT&CK domain from the Navigator in support of the next ATT&CK release. See issue [#207](https://github.com/mitre-attack/attack-navigator/issues/207).
  - Removed the "stages" section of the filters and layer format.

### Minor

- Allow legend and gradient to be hidden separately within the legend block in the SVG exporter. See pull request [#223](https://github.com/mitre-attack/attack-navigator/pull/223).
- Added functionality to select or deselect techniques in a tactic. This can be done within the context menu or by clicking on the name of the tactic and follows the user's behavior preference under "selection behavior" in the selection controls.

## Fixes

- Fixed a bug preventing layer downloads with an empty metadata field. See issue [#214](https://github.com/mitre-attack/attack-navigator/issues/214).
- Fixed a bug in "selection controls" where searching for techniques would return results only from the first enabled search property. See issue [#200](https://github.com/mitre-attack/attack-navigator/issues/200).
- Fixed a bug in the "default layers" interface where specifying multiple default layers would open the last specified URL multiple times. See issue [#199](https://github.com/mitre-attack/attack-navigator/issues/199).
- SVG exporter now honors layer sorting configuration. See pull request [#223](https://github.com/mitre-attack/attack-navigator/pull/223).
- Removed text selection in tactic headers. See issue [#222](https://github.com/mitre-attack/attack-navigator/issues/222).
- Long descriptions or names of layers will no longer cause the text exporter to hang. See issue [#224](https://github.com/mitre-attack/attack-navigator/issues/224).

## Layer File Format Changes

Layer file format updated to version 4.0. Older versions can still be loaded in the Navigator, but will no longer display the Pre-ATT&CK domain. See [layers/LAYERFORMATv4.md](layers/LAYERFORMATv4.md) for the full specification.

- ATT&CK version 8.0 removed the pre-ATT&CK domain, which became two tactics tagged with the `PRE` platform in the Enterprise domain. The `stages` section of filters have been removed to reflect this migration.
- Replaced `version` field with `versions` object which specifies the layer format, Navigator, and ATT&CK content versions in support of the mixed domains and versions update.

## Config File Format Changes

### Replaced `enterprise_attack_url` and `mobile_data_url` with `versions`

To support the addition of dynamic versions and domains, paths to ATT&CK STIX bundles have been migrated to `versions`. See issue [#183](https://github.com/mitre-attack/attack-navigator/issues/183).

- The `versions` object defines a list of ATT&CK content versions. Each version must conform the schema `{"name": string, "domains": []}`, where the `domains` property is a list of domain objects.
- Each domain specifies a `name` and a `data` string array, where the `data` array is a list of paths to one or more STIX bundles. Multiple paths can be added to the `data` property to view multiple STIX bundles in a single layer instance.

For example, the paths to the current version of the Enterprise and Mobile domains are now formatted as follows:

```json
"versions": [
    {
        "name": "ATT&CK v8",
        "domains": [
            {
                "name": "Enterprise",
                "data": ["https://raw.githubusercontent.com/mitre/cti/ATT%26CK-v8.0/enterprise-attack/enterprise-attack.json"]
            },
            {
                "name": "Mobile",
                "data": ["https://raw.githubusercontent.com/mitre/cti/ATT%26CK-v8.0/mobile-attack/mobile-attack.json"]
            }
        ]
    }
]
```

### Removal of `taxii_server`

The `taxii_server` property has been removed. It was previously used to specify the TAXII server URL and data collections for loading content into the Navigator. This is now done by defining a `taxii_url` and `taxii_collection` property in place of the `data` property for a given domain. For more information on TAXII support see _Loading content from a TAXII server_ in [the readme](README.md).

# v3.1 - 8 July 2020

ATT&CK Navigator v3.0 and v3.1 includes support for sub-techniques as well as improvements to several of the interfaces and a major refactor of the codebase. The format for the config file and layer file have both changed: please see _Layer File Format Changes_ and _Config File Format Changes_ below for more details.

If you want to continue using the non-sub-techniques Navigator, please use the [v2.3.2 release](https://github.com/mitre-attack/attack-navigator/releases/tag/v2.3.2) for local instances or the following live instances of Navigator v2.3.2:

- [Enterprise ATT&CK](https://mitre-attack.github.io/attack-navigator/v2/enterprise/)
- [Mobile ATT&CK](https://mitre-attack.github.io/attack-navigator/v2/mobile/)

## Improvements

### Minor

- Added options to the SVG Export feature for the visibility of sub-techniques. See issue [#142](https://github.com/mitre-attack/attack-navigator/issues/142).
- Added update layers for March 2020 sub-techniques release. See issue [#138](https://github.com/mitre-attack/attack-navigator/issues/138).
- Updated the [sample layers](layers/data/samples/) with sub-techniques support. See issue [#138](https://github.com/mitre-attack/attack-navigator/issues/138). We've also released [some scripts on our attack-scripts repository](https://github.com/mitre-attack/attack-scripts/tree/develop/scripts/layers/samples) corresponding to the sample layers.
- Extended search interface to support searching for techniques based on data sources. See pull request [#158](https://github.com/mitre-attack/attack-navigator/pull/158).
- Added show/hide all sub-techniques controls under "layer controls". See issue [#141](https://github.com/mitre-attack/attack-navigator/issues/141).
- Updated the "select sub-techniques with parent" control under the "selection controls" dropdown. Sub-techniques will be selected independently by default. See issue [#140](https://github.com/mitre-attack/attack-navigator/issues/140).
- Added sub-techniques as a configurable Navigator feature. Sub-technique features can be disabled by editing the `src/assets/config.json` file or using the "create customized Navigator" interface. See issue [#112](https://github.com/mitre-attack/attack-navigator/issues/112).
- Added option to select scoring gradient from an existing layer in the _create layers from other layers_ interface. See issue [#121](https://github.com/mitre-attack/attack-navigator/issues/121).
- Added options to select all techniques and sub-techniques with or without annotations in the context menu. See issue [#163](https://github.com/mitre-attack/attack-navigator/issues/163).
- Added a subscript to the techniques which have sub-techniques. The subscript shows the number of sub-techniques under a given technique and how many of those sub-techniques have annotations while the parent is collapsed. See issue [#162](https://github.com/mitre-attack/attack-navigator/issues/162).
- Updated the layout of the metadata value key. See issue [#189](https://github.com/mitre-attack/attack-navigator/issues/189).

## Fixes

- Added internet explorer support for the sub-techniques features, and improved Edge compatibility. See issue [#135](https://github.com/mitre-attack/attack-navigator/issues/135).
- Fixes a bug causing metadata values to be displayed improperly in tooltips. See issue [#153](https://github.com/mitre-attack/attack-navigator/issues/153).
- Fixes a bug in which the default layer link input field in the "create customized Navigator" interface loses focus between characters. See issue [#136](https://github.com/mitre-attack/attack-navigator/issues/136).
- Fixed a bug in "create layer from other layers" interface where inheriting filters would cause the application to crash. See issue [#168](https://github.com/mitre-attack/attack-navigator/issues/168).
- Fixed a bug where editing the gradient would also change the most recently selected gradient preset. See issue [#167](https://github.com/mitre-attack/attack-navigator/issues/167).
- Removed duplicate threat group entries from the multiselect interface and included sub-techniques in the selection of techniques related to threat groups, software, or mitigations. See issue [#164](https://github.com/mitre-attack/attack-navigator/issues/164).
- Fixed a bug in the sub-technique sidebar that occurs when all sub-techniques of a given technique are disabled and hidden. See issue [#177](https://github.com/mitre-attack/attack-navigator/issues/177).
- Removed the comment underscore from the sub-technique count subscript. See issue [#184](https://github.com/mitre-attack/attack-navigator/issues/184).

# v3.0 - sub-techniques beta

## New Features

### Major

- Added support for sub-techniques. Techniques with sub-techniques will be denoted by a sidebar which can be clicked to show and hide the sub-techniques. Techniques without sub-techniques will not have a sidebar.
- Added "select techniques with subtechniques" control under "selection controls" dropdown, augmenting the existing "select techniques across tactics" control. By default sub-techniques will be selected along with their parents. See issue [#114](https://github.com/mitre-attack/attack-navigator/issues/114).
- Added "matrix layout" controls (replacing "view mode"). See issues [#117](https://github.com/mitre-attack/attack-navigator/issues/117) and [#110](https://github.com/mitre-attack/attack-navigator/issues/110).
  - Supports multiple layouts, and the codebase is designed to allow the addition of new layouts easily. Added the following layouts:
    - the "side" layout (default), where sub-techniques appear in an adjacent sub-column of the tactic.
    - the "flat" layout, where sub-techniques appear nested beneath their parent similar to an indented list.
    - the "mini" layout, where sub-techniques are grouped into boxes with their parent. The "mini" layout is designed to give an overview of the layer without the comparatively complex structure of the "flat" or "side" views.
  - Added the ability to show technique ATT&CK IDs and names simultaneously, individually or not at all. The "mini" layout overrides this selection. See issue [#124](https://github.com/mitre-attack/attack-navigator/issues/124).

### Minor

- Added mitigations to multi-select interface. Improved the extensibility of the multi-select interface to make future additions easier. See issue [#119](https://github.com/mitre-attack/attack-navigator/issues/119).

## Improvements

### Major

- Major redesign of the "render layer to SVG" feature.
  - Added support for sub-techniques. See issue [#116](https://github.com/mitre-attack/attack-navigator/issues/116).
  - Users will no longer need to specify text size manually. Algorithms have been implemented to automatically maximize text size without overflowing the text container. The overall layer rendering process will take slightly longer than previously due to these computations.
  - Header and legend (docked and undocked) should be much more aesthetic.
  - Score gradient legend should now show which scores map to which colors more clearly.
- Context menu and tooltip improvements:
  - Visual style has been improved for both context menu and tooltip.
  - Tooltip is now statically placed instead of following the cursor, which increases the performance of the UI.
  - Context menu should now orient itself better to avoid falling off the edge of the screen.
  - Added "view tactic" button to context menu.
  - Major improvements to the flexibility of the custom context menu items feature. See _Config File Format Changes_ below for more details.
- Major refactor to many components should reduce lag and improve extensibility and maintainability of the application.

### Minor

- Export to excel: added sub-techniques support. See issue [#115](https://github.com/mitre-attack/attack-navigator/issues/115).
- Minor UI improvements to the search feature. Disabled regex in search because it was very buggy. See issue [#113](https://github.com/mitre-attack/attack-navigator/issues/113).

## Layer File Format Changes

Layer file format updated to version 3.0. Older versions can still be loaded in the Navigator, but may have degraded functionality.

- Removed "viewMode" enumeration in favor of "layout" object. viewMode will get parsed into a layout configuration automatically, but the conversion is not perfect since the layouts have changed.
- Added "showSubtechniques" field to technique objects.
- Added "selectSubtechniquesWithParent" field setting the default value of the "select techniques with subtechniques" control.

The sub-techniques update of ATT&CK caused many techniques to be replaced by sub-techniques. Since the replacing sub-techniques have different IDs, many layers created before the sub-technques release will still be using IDs for the replaced techniques and therefore won't work properly in the new version even if the annotation format is correct. A [conversion script](layers/update-layers.py) is provided in the layers folder which both updates layers to the most recent format and also updates technique IDs to their replacers where possible. There are however a few cases which won't be caught:

1. Cases where techniques which have been replaced by multiple sub-techniques are ignored entirely due to limitations in the remapping data.
2. Cases where the `tactic` field was present but the replacing technique is not in that tactic.
Run `python3 update-layers.py -h` for usage instructions.

## Config File Format Changes

### Changes to `custom_context_menu_items`

Custom context menu feature has been significantly improved for flexibility. See _Adding Custom Context Menu Options_ in [the readme](README.md) for more details on the format.

- Updated substitution string to use double curly braces (e.g `{{technique_name}}`) instead of tildes.
- Added ability to specify STIX IDs in addition to ATT&CK IDs.
- Added the option to add a sub-technique specific URL (`subtechnique_url`) which will apply only to sub-techniques. When using the sub-technique URL, extra sub-technique related substitutions are available.

### Changes to `features`

The "features" structure is used to enable/disable specific Navigator features. It also propagates to the "create customized Navigator" interface.

- "toggle_view_mode" has been renamed to "layout_controls" and the description updated accordingly.

# v2.3.2 - 17 January 2020

## Improvements

- Updated trademark to registered trademark and updated copyright date to 2020. See issue [#125](https://github.com/mitre-attack/attack-navigator/pull/125).
- Updated help page to be more legible by increasing page margins.

# v2.3.1 - 29 October 2019

## Fixes

- Fixes a bug where default_layers specified in `config.json` would not load. See pull request [#109](https://github.com/mitre-attack/attack-navigator/pull/109).

# v2.3 - 24 October 2019

## New Features

### Minor

- Technique comments will now be included with excel exports as cell notes. Note: you may have to re-install your node modules for this functionality to be present. See issue [#55](https://github.com/mitre-attack/attack-navigator/issues/55).
- Minor matrix layout improvements. See issue [#106](https://github.com/mitre-attack/attack-navigator/issues/106).
- Added support for cloud platforms. See issue [#101](https://github.com/mitre-attack/attack-navigator/issues/101). Also see *Layer File Format Changes*, below.
- In layer-layer operations, score expressions are now calculated on an element-by-element basis. This allows the use of normal math operators (e.g `a * b`) instead of the elementwise operators (e.g `a .* b`) as were previously required. It also enables the use of ternary operations such as `a > b ? a : 0`. See issue [#81](https://github.com/mitre-attack/attack-navigator/issues/81).
- Added the ability to specify multiple default layers in the layerURL query param. See issue [#75](https://github.com/mitre-attack/attack-navigator/issues/75).

## Fixes

- Multiselect interface should now correctly sort software and groups which start with lowercase letters. See issue [#99](https://github.com/mitre-attack/attack-navigator/issues/99).
- Layer loading should now provide more accurate descriptions when errors are encountered. See issue [#103](https://github.com/mitre-attack/attack-navigator/issues/103).
- Updated packages to fix vulnerabilities.

## Layer File Format Changes

Layer file format updated to version 2.2. Older versions can still be loaded in the Navigator, and this update is fully backwards compatible with Version 2.1. See [layers/LAYERFORMATv2_2md](layers/LAYERFORMATv2_2.md) for the full v2.2 specification.

- Added the following cloud platforms to the set of acceptable enterprise platforms: "AWS", "GCP", "Azure", "Azure AD", "Office 365", "SaaS".
- Updated Enterprise and Mobile platforms to match their format as seen elsewhere in ATT&CK. This change is fully backwards compatible, and if the old format is detected it will automatically be updated to the new format.
  - "android" becomes "Android"
  - "ios" becomes "iOS"
  - "windows" becomes "Windows"
  - "linux" becomes "Linux"
  - "mac" becomes "macOS"

# v2.2.1 - 5 June 2019

## Fixes

- Updated Angular from 7.0.4 to 8.0.0.
- Updated other packages to fix vulnerabilities.
- Removed node-sass rebuild in dockerfile.
- Fixed improperly formatted domains in the April 2019 update layers which were causing issues when exporting those layers to excel.
- Updated readme to better highlight documentation for using the Navigator offline. See issue [#82](https://github.com/mitre-attack/attack-navigator/issues/82).

# v2.2 - 11 December 2018

## New Features

### Major

- Added the ability to associate user defined metadata to layers and techniques inside of a layer. Metadata can be useful for supporting other applications that use the layer format, or for attaching additional descriptive fields to the layer. The UI supports editing metadata on the layer itself, but not on techniques. Metadata on techniques is shown in tooltips. See *Layer File Format Changes*, below, for more detail on the metadata format. Also see issue [#52](https://github.com/mitre-attack/attack-navigator/issues/22).
- Removed `assets/tacticsData.json`. The Navigator now populates its tactics data from `x-mitre-matrix` and `x-mitre-tactic` objects in the bundled data. The field `tactics_url` was removed from `assets/config.json` -- see *Changes to config.json Format*, below. See issue [#63](https://github.com/mitre-attack/attack-navigator/issues/63).

### Minor

- Multiple layers can now be loaded on initialization. A change to the `config.json` file format allows the user to specify a list of default layers. Default layers can be loaded from the assets directory or from the web. see *Changes to config.json Format*, below. Also see issue [#67](https://github.com/mitre-attack/attack-navigator/issues/67).
- The color of the underline denoting comments can now be configured in the `config.json` file. Setting the color to `"transparent"` will remove comment underlines altogether. See *Changes to config.json Format`, below. Also see issue [#53](https://github.com/mitre-attack/attack-navigator/issues/53).

## Fixes

- Updated links in the documentation to match the new ATT&CK website. See issue [#62](https://github.com/mitre-attack/attack-navigator/issues/62).
- Updated Angular to version 7.0.6. This fixes some installation issues with OSX. We also updated several other packages. Please note that our new version of Angular requires a newer nodejs version, so try updating your node installation if errors occur after updating the Navigator. See issues [#61](https://github.com/mitre-attack/attack-navigator/issues/61), [#70](https://github.com/mitre-attack/attack-navigator/issues/70).
- Merged a [pull request](https://github.com/mitre-attack/attack-navigator/pull/58) which fixed a bug where default layers would have placeholder layer titles. See [#54](https://github.com/mitre-attack/attack-navigator/issues/64).
- Negative scores can now be entered in the UI. See [#72](https://github.com/mitre-attack/attack-navigator/issues/72).

## Changes to `config.json` Format

### Default Layer

`default_layer` has been renamed to `default_layers`. The string property `location` has been replaced with the string[] property `urls`. The strings in `urls` should be the paths to the default layers you wish to load -- now multiple default layers can be loaded. You can also now load default layers from the assets folder and from the web simultaneously, although the order of the tabs is not guaranteed (since layer loading over HTTP is asynchronous).

To update previous default layers configuration to the new format, see the following example:

```json
"default_layer": {
    "enabled": true,
    "location": "assets/example.json"
}
```

Becomes:

```json
"default_layers": {
    "enabled": true,
    "urls": [
        "assets/example.json"
    ]
}
```

### Comment Color

The `comment_color` field has been added, which specifies the color for comment underlines.

### Removal of `assets/tacticsData.json` and `tactics_url`

`assets/tacticsData.json` was removed, and the `config.json` field `tactics_url` along with it. `tacticsData.json` was previously used to specify the _pre-attack_, _mitre-enterprise_ and _mitre-mobile_ tactics.

This is now done using the `x-mitre-matrix` and `x-mitre-tactic` objects in the bundled data retrieved from the taxii server or from our static cti github. `x-mitre-matrix` specifies the order of tactics and `x-mitre-tactic` specifies the actual tactic data.

If you are using your own dataset with the Navigator an update to your source data will be required. The ATT&CK Navigator uses bundled data, where objects with types `attack-pattern`, `intrusion-set`, `malware`, `tool`, `relationship`, `x-mitre-tactic`, and `x-mitre-matrix` are all stored in a single array. This array is now required to contain `x-mitre-tactic` and `x-mitre-matrix` objects, which were not previously used.

The data retrieved from `enterprise_attack_url`, `pre_attack_url`, and `mobile_data_url` follow the proper bundle format. Please use them as a guide for how to format your own datasets.

Also, please note that multiple matrices are only supported for `mitre-mobile`, which expects matrices with the names `Device Access` and `Network-Based Effects` so that we can order the tactics in the UI properly.

## Layer File Format Changes

Layer file format updated to version 2.1. This update is fully backwards compatible with layer format v2.0 since all the added fields are optional. See [layers/LAYERFORMATv2_1.md](layers/LAYERFORMATv2_1.md) for the full v2.1 specification.

This update constitutes the addition of `metadata` fields to the layer and technique objects. Metadata can be used to support other applications using the layer format, or to add additional descriptive fields to layers or techniques. Metadata is formatted as an array, and each piece of metadata in the array must conform to the schema `{"name": string, "value": string}`.  

# v2.1 - 31 July 2018

## New Features

### Major

- Added export to MS Excel feature. Saves the current layer to MS excel (_xlsx_) format. See issue [#52](https://github.com/mitre-attack/attack-navigator/issues/52).

### Minor

- In the export to SVG interface you can now hide the technique count in the tactic column headers. See issue [#47](https://github.com/mitre-attack/attack-navigator/issues/47).
- Updated the README to explain how to use local files to populate the Navigator. See issue [#51](https://github.com/mitre-attack/attack-navigator/issues/51).

## Fixes

- Fixed constant score expressions (e.g `10`, `5+5`) featuring no variables being ignored in the _create layers from other layers_ interface. Now if a constant score expression is present it assigns uniformly to all techniques. See issue [#49](https://github.com/mitre-attack/attack-navigator/issues/49).
- Fixed a bug when uploading layers with no tactic field on techniques. When said field was absent, techniques with `enabled=false` were not initially hidden when `hideDisabled=true`. See issue [#50](https://github.com/mitre-attack/attack-navigator/issues/50).

# v2.0 - 14 May 2018

## New Features

### Major

- Added TAXII client to pull ATT&CK content from a TAXII server. By default, the Navigator now loads content from the MITRE CTI TAXII server hosted at [https://cti-taxii.mitre.org](https://cti-taxii.mitre.org). See issue [#4](https://github.com/mitre-attack/attack-navigator/issues/4).
- Added a new interface to render layers to a downloadable SVG image. See issue [#2](https://github.com/mitre-attack/attack-navigator/issues/2).
- Added the ability to load a default layer when the Navigator initializes. See issues [#14](https://github.com/mitre-attack/attack-navigator/issues/14), [#26](https://github.com/mitre-attack/attack-navigator/issues/26).
  - A local default layer can be specified in `src/assets/config.json`.
  - The URL to a default layer hosted on the web can be specified in the new _create customized Navigator_ interface, and when the navigator loads it will fetch that layer. See issues [#7](https://github.com/mitre-attack/attack-navigator/issues/7), [#20](https://github.com/mitre-attack/attack-navigator/issues/20).

### Minor

- Added configurable background color to tactics row. See issue [#32](https://github.com/mitre-attack/attack-navigator/issues/32).
- Added customizable legend to describe the meanings of the colors of annotated techniques. See issues [#24](https://github.com/mitre-attack/attack-navigator/issues/24), [#28](https://github.com/mitre-attack/attack-navigator/issues/28), [#31](https://github.com/mitre-attack/attack-navigator/issues/31), [#33](https://github.com/mitre-attack/attack-navigator/issues/33).
- Added the ability to disable navigator features, either by editing the `src/assets/config.json` or using the new _create customized Navigator_ interface. See issues [#21](https://github.com/mitre-attack/attack-navigator/issues/21), [#41](https://github.com/mitre-attack/attack-navigator/issues/41).
- Added the ability to specify new items in the technique context menu by editing `src/assets/config.json`. These new items can be used to hyperlink to a specified URL, with parameters for the technique ID or tactic. See issue [#9](https://github.com/mitre-attack/attack-navigator/issues/9).
- Added a button to remove all annotations on the currently selected techniques. See issue [#12](https://github.com/mitre-attack/attack-navigator/issues/12).
- Added a new "super compact" view option, which removes all technique text in order to fit as much content on the screen as possible. See issue [#11](https://github.com/mitre-attack/attack-navigator/issues/11).

## Improvements

- Depreciated and revoked objects in the STIX content are no longer displayed in the Navigator. See issue [#30](https://github.com/mitre-attack/attack-navigator/issues/30).
- Uploading a layer with of a different version number than expected warns the user that some annotations or configurations may not be restored. See issue [#27](https://github.com/mitre-attack/attack-navigator/issues/27).
- A dockerfile was added to the repo, and documentation on using the Navigator with Docker was added to the readme. See issue [#15](https://github.com/mitre-attack/attack-navigator/issues/15).
- CTRL (windows) and CMD (mac) can now be used to select multiple techniques in addition to shift (both platforms). See issue [#18](https://github.com/mitre-attack/attack-navigator/issues/18).
- Gradient colors are now fully customizable, using a color picker instead of a dropdown menu.

## Fixes

- Tooltips resize to fit long comments. If the comment exceeds a certain length the overflow is cut and denoted by ellipses (...). See issue [#23](https://github.com/mitre-attack/attack-navigator/issues/23).
- Tooltips, dropdown menus and context menus now align themselves automatically to avoid going off the edge of the page.
- Tab performance is now more independent of the number and content of other tabs.
- Uploaded layer files now typecheck their fields to make sure everything is formatted properly. Fields which do not meet the layer format specification are set to their default value.

## Layer File Format Changes

Layer file format updated to version 2.0. Older layer versions can still be loaded by the Navigator, however some fields may no longer be supported. See [layers/LAYERFORMATv2.md](layers/LAYERFORMATv2.md) for the full v2.0 specification.

- Replaced the `viewFullTable` field (boolean) with the `viewMode` field (number) in order to support the "super compact" view option. See issue [#11](https://github.com/mitre-attack/attack-navigator/issues/11).
  - If `viewFullTable` is present in a layer file uploaded to the v2.0 Navigator it will be ignored.
  - To upgrade a layer without losing the view mode, see the following mappings:
    - `viewFullTable: true` becomes `viewMode: 0`.
    - `viewFullTable: false` becomes `viewMode: 1`.
- Added `legendItems` field, an array of legendItem objects (also specified in document). This field can be used to specify the contents of the legend. See issue [#24](https://github.com/mitre-attack/attack-navigator/issues/24).
- Added `showTacticRowBackground` field (boolean), which if true sets the layer to display a background color for the tactic row. See issue [#32](https://github.com/mitre-attack/attack-navigator/issues/32).
- Added `tacticRowBackground` field (string), which holds the hex color value to show as the background to the tactic row if `showTacticRowBackground` is true. See issue [#32](https://github.com/mitre-attack/attack-navigator/issues/32).
- Added `selectTechniquesAcrossTactics` field (boolean), which if false allows the user to select instances of techniques which are found in multiple tactics individually. See issue [#8](https://github.com/mitre-attack/attack-navigator/issues/8).
- Added `tactic` field (string) to the Technique object. If this field is present, the annotations will only be applied to the instance of the technique in the specified tactic. If this field is not present, the annotations will be applied to all instances of the technique. See issue [#8](https://github.com/mitre-attack/attack-navigator/issues/8).<|MERGE_RESOLUTION|>--- conflicted
+++ resolved
@@ -14,13 +14,11 @@
 ## New Features
 - Consolidated the JSON, Excel, and SVG export options into a single dropdown. Added an option to the export interface to only download annotations on visible techniques. See issue [#215](https://github.com/mitre-attack/attack-navigator/issues/215).
 
-<<<<<<< HEAD
+## Improvements
+- Added ability to render SVG export in dark mode. See issue [#564](https://github.com/mitre-attack/attack-navigator/pull/564).
+
 ## Fixes
 - Updated Angular from 11.0.3 to 14.3.0.
-=======
-## Improvements
-- Added ability to render SVG export in dark mode. See issue [#564](https://github.com/mitre-attack/attack-navigator/pull/564).
->>>>>>> c933e492
 
 # 4.8.2 - 9 May 2023
 
