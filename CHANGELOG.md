<<<<<<< HEAD
# Changes staged on develop
## Improvements
### Minor
- Allow legend and gradient to be hidden separately within the legend block in the SVG exporter. See pull request [#223](https://github.com/mitre-attack/attack-navigator/pull/223).
## Fixes
- SVG exporter now honors layer sorting configuration. See pull request [#223](https://github.com/mitre-attack/attack-navigator/pull/223).
- Removed text selection in tactic headers. See issue [#222](https://github.com/mitre-attack/attack-navigator/issues/222).
- Long descriptions or names of layers will no longer cause the text exporter to hang. See issue [#224](https://github.com/mitre-attack/attack-navigator/issues/224).
=======
# v4.0
## New Features
### Major
- Added support for mixed domains and versions. Layers can be opened with different ATT&CK versions and now support custom domains. See issues [#180](https://github.com/mitre-attack/attack-navigator/issues/180) and [#182](https://github.com/mitre-attack/attack-navigator/issues/182).
    - Users can specify the ATT&CK version and domain for each layer. A layer with no specified ATT&CK version will default to the current version.
    - Updated "create new layer" interface to provide access to previous versions of ATT&CK.
    - Added ability to upgrade an uploaded layer to the current version of ATT&CK.
    - Updated "create layer from other layers" interface to restrict layer operations to layers of the same domain and version.
    - Updated config file to support dynamic domains and versions. See _Config File Format Changes_ below for more details.
- Removed the pre-ATT&CK domain from the Navigator in support of the next ATT&CK release. See issue [#207](https://github.com/mitre-attack/attack-navigator/issues/207).
    - Removed the "stages" section of the filters and layer format.
    - Added functionality to select or deselect techniques in a tactic. This can be done within the context menu or by clicking on the name of the tactic and follows the user's behavior preference under "selection behavior" in the selection controls.

## Fixes
- Fixed a bug preventing layer downloads with an empty metadata field. See issue [#214](https://github.com/mitre-attack/attack-navigator/issues/214).
- Fixed a bug in "selection controls" where searching for techniques would return results only from the first enabled search property. See issue [#200](https://github.com/mitre-attack/attack-navigator/issues/200).
- Fixed a bug in the "default layers" interface where specifying multiple default layers would open the last specified URL multiple times. See issue [#199](https://github.com/mitre-attack/attack-navigator/issues/199).

## Layer File Format Changes
Layer file format updated to version 4.0. Older versions can still be loaded in the Navigator, but will no longer display the Pre-ATT&CK domain. See [layers/LAYERFORMATv4.md](layers/LAYERFORMATv4.md) for the full specification.
- ATT&CK version 8.0 removed the pre-ATT&CK domain, which became two tactics tagged with the `PRE` platform in the Enterprise domain. The `stages` section of filters have been removed to reflect this migration.
- Replaced `version` field with `versions` object which specifies the layer format, Navigator, and ATT&CK content versions in support of the mixed domains and versions update.

## Config File Format Changes

### Replaced `enterprise_attack_url` and `mobile_data_url` with `versions`
To support the addition of dynamic versions and domains, paths to ATT&CK STIX bundles have been migrated to `versions`. See issue [#183](https://github.com/mitre-attack/attack-navigator/issues/183).
- The `versions` object defines a list of ATT&CK content versions. Each version must conform the schema `{"name": string, "domains": []}`, where the `domains` property is a list of domain objects.
- Each domain specifies a `name` and a `data` string array, where the `data` array is a list of paths to one or more STIX bundles. Multiple paths can be added to the `data` property to view multiple STIX bundles in a single layer instance.

For example, the paths to the current version of the Enterprise and Mobile domains are now formatted as follows:
```json
"versions": [
    {
        "name": "ATT&CK v8",
        "domains": [
            {
                "name": "Enterprise",
                "data": ["https://raw.githubusercontent.com/mitre/cti/ATT%26CK-v8.0/enterprise-attack/enterprise-attack.json"]
            },
            {
                "name": "Mobile",
                "data": ["https://raw.githubusercontent.com/mitre/cti/ATT%26CK-v8.0/mobile-attack/mobile-attack.json"]
            }
        ]
    }
]
```

### Removal of `taxii_server`
The `taxii_server` property has been removed. It was previously used to specify the TAXII server URL and data collections for loading content into the Navigator. This is now done by defining a `taxii_url` and `taxii_collection` property in place of the `data` property for a given domain. For more information on TAXII support see _Loading content from a TAXII server_ in [the readme](README.md).
>>>>>>> 01c0aa37

# v3.1 - 8 July 2020
ATT&CK Navigator v3.0 and v3.1 includes support for sub-techniques as well as improvements to several of the interfaces and a major refactor of the codebase. The format for the config file and layer file have both changed: please see _Layer File Format Changes_ and _Config File Format Changes_ below for more details. 

If you want to continue using the non-sub-techniques Navigator, please use the [v2.3.2 release](https://github.com/mitre-attack/attack-navigator/releases/tag/v2.3.2) for local instances or the following live instances of Navigator v2.3.2:
- [Enterprise ATT&CK](https://mitre-attack.github.io/attack-navigator/v2/enterprise/)
- [Mobile ATT&CK](https://mitre-attack.github.io/attack-navigator/v2/mobile/)

## Improvements
### Minor
- Added options to the SVG Export feature for the visibility of sub-techniques. See issue [#142](https://github.com/mitre-attack/attack-navigator/issues/142).
- Added update layers for March 2020 sub-techniques release. See issue [#138](https://github.com/mitre-attack/attack-navigator/issues/138).
- Updated the [sample layers](layers/data/samples/) with sub-techniques support. See issue [#138](https://github.com/mitre-attack/attack-navigator/issues/138). We've also released [some scripts on our attack-scripts repository](https://github.com/mitre-attack/attack-scripts/tree/develop/scripts/layers/samples) corresponding to the sample layers.
- Extended search interface to support searching for techniques based on data sources. See pull request [#158](https://github.com/mitre-attack/attack-navigator/pull/158).
- Added show/hide all sub-techniques controls under "layer controls". See issue [#141](https://github.com/mitre-attack/attack-navigator/issues/141).
- Updated the "select sub-techniques with parent" control under the "selection controls" dropdown. Sub-techniques will be selected independently by default. See issue [#140](https://github.com/mitre-attack/attack-navigator/issues/140).
- Added sub-techniques as a configurable Navigator feature. Sub-technique features can be disabled by editing the `src/assets/config.json` file or using the "create customized Navigator" interface. See issue [#112](https://github.com/mitre-attack/attack-navigator/issues/112).
- Added option to select scoring gradient from an existing layer in the _create layers from other layers_ interface. See issue [#121](https://github.com/mitre-attack/attack-navigator/issues/121).
- Added options to select all techniques and sub-techniques with or without annotations in the context menu. See issue [#163](https://github.com/mitre-attack/attack-navigator/issues/163).
- Added a subscript to the techniques which have sub-techniques. The subscript shows the number of sub-techniques under a given technique and how many of those sub-techniques have annotations while the parent is collapsed. See issue [#162](https://github.com/mitre-attack/attack-navigator/issues/162).
- Updated the layout of the metadata value key. See issue [#189](https://github.com/mitre-attack/attack-navigator/issues/189).

## Fixes
- Added internet explorer support for the sub-techniques features, and improved Edge compatibility. See issue [#135](https://github.com/mitre-attack/attack-navigator/issues/135).
- Fixes a bug causing metadata values to be displayed improperly in tooltips. See issue [#153](https://github.com/mitre-attack/attack-navigator/issues/153).
- Fixes a bug in which the default layer link input field in the "create customized Navigator" interface loses focus between characters. See issue [#136](https://github.com/mitre-attack/attack-navigator/issues/136).
- Fixed a bug in "create layer from other layers" interface where inheriting filters would cause the application to crash. See issue [#168](https://github.com/mitre-attack/attack-navigator/issues/168).
- Fixed a bug where editing the gradient would also change the most recently selected gradient preset. See issue [#167](https://github.com/mitre-attack/attack-navigator/issues/167).
- Removed duplicate threat group entries from the multiselect interface and included sub-techniques in the selection of techniques related to threat groups, software, or mitigations. See issue [#164](https://github.com/mitre-attack/attack-navigator/issues/164).
- Fixed a bug in the sub-technique sidebar that occurs when all sub-techniques of a given technique are disabled and hidden. See issue [#177](https://github.com/mitre-attack/attack-navigator/issues/177).
- Removed the comment underscore from the sub-technique count subscript. See issue [#184](https://github.com/mitre-attack/attack-navigator/issues/184).

# v3.0 - sub-techniques beta
## New Features
### Major
- Added support for sub-techniques. Techniques with sub-techniques will be denoted by a sidebar which can be clicked to show and hide the sub-techniques. Techniques without sub-techniques will not have a sidebar.
- Added "select techniques with subtechniques" control under "selection controls" dropdown, augmenting the existing "select techniques across tactics" control. By default sub-techniques will be selected along with their parents. See issue [#114](https://github.com/mitre-attack/attack-navigator/issues/114).
- Added "matrix layout" controls (replacing "view mode"). See issues [#117](https://github.com/mitre-attack/attack-navigator/issues/117) and [#110](https://github.com/mitre-attack/attack-navigator/issues/110).
    - Supports multiple layouts, and the codebase is designed to allow the addition of new layouts easily. Added the following layouts:
        - the "side" layout (default), where sub-techniques appear in an adjacent sub-column of the tactic.
        - the "flat" layout, where sub-techniques appear nested beneath their parent similar to an indented list.
        - the "mini" layout, where sub-techniques are grouped into boxes with their parent. The "mini" layout is designed to give an overview of the layer without the comparatively complex structure of the "flat" or "side" views.
    - Added the ability to show technique ATT&CK IDs and names simultaneously, individually or not at all. The "mini" layout overrides this selection. See issue [#124](https://github.com/mitre-attack/attack-navigator/issues/124).

### Minor
- Added mitigations to multi-select interface. Improved the extensibility of the multi-select interface to make future additions easier. See issue [#119](https://github.com/mitre-attack/attack-navigator/issues/119).

## Improvements
### Major
- Major redesign of the "render layer to SVG" feature. 
    - Added support for sub-techniques. See issue [#116](https://github.com/mitre-attack/attack-navigator/issues/116).
    - Users will no longer need to specify text size manually. Algorithms have been implemented to automatically maximize text size without overflowing the text container. The overall layer rendering process will take slightly longer than previously due to these computations.
    - Header and legend (docked and undocked) should be much more aesthetic.
    - Score gradient legend should now show which scores map to which colors more clearly.
- Context menu and tooltip improvements:
    - Visual style has been improved for both context menu and tooltip. 
    - Tooltip is now statically placed instead of following the cursor, which increases the performance of the UI.
    - Context menu should now orient itself better to avoid falling off the edge of the screen.
    - Added "view tactic" button to context menu.
    - Major improvements to the flexibility of the custom context menu items feature. See _Config File Format Changes_ below for more details.
- Major refactor to many components should reduce lag and improve extensibility and maintainability of the application. 

### Minor
- Export to excel: added sub-techniques support. See issue [#115](https://github.com/mitre-attack/attack-navigator/issues/115).
- Minor UI improvements to the search feature. Disabled regex in search because it was very buggy. See issue [#113](https://github.com/mitre-attack/attack-navigator/issues/113).

## Layer File Format Changes
Layer file format updated to version 3.0. Older versions can still be loaded in the Navigator, but may have degraded functionality.
- Removed "viewMode" enumeration in favor of "layout" object. viewMode will get parsed into a layout configuration automatically, but the conversion is not perfect since the layouts have changed.
- Added "showSubtechniques" field to technique objects. 
- Added "selectSubtechniquesWithParent" field setting the default value of the "select techniques with subtechniques" control.

The sub-techniques update of ATT&CK caused many techniques to be replaced by sub-techniques. Since the replacing sub-techniques have different IDs, many layers created before the sub-technques release will still be using IDs for the replaced techniques and therefore won't work properly in the new version even if the annotation format is correct. A [conversion script](layers/update-layers.py) is provided in the layers folder which both updates layers to the most recent format and also updates technique IDs to their replacers where possible. There are however a few cases which won't be caught:
1. Cases where techniques which have been replaced by multiple sub-techniques are ignored entirely due to limitations in the remapping data.
2. Cases where the `tactic` field was present but the replacing technique is not in that tactic.
Run `python3 update-layers.py -h` for usage instructions.

## Config File Format Changes
### Changes to `custom_context_menu_items`
Custom context menu feature has been significantly improved for flexibility. See _Adding Custom Context Menu Options_ in [the readme](README.md) for more details on the format.
- Updated substitution string to use double curly braces (e.g `{{technique_name}}`) instead of tildes.
- Added ability to specify STIX IDs in addition to ATT&CK IDs.
- Added the option to add a sub-technique specific URL (`subtechnique_url`) which will apply only to sub-techniques. When using the sub-technique URL, extra sub-technique related substitutions are available.

### Changes to `features`
The "features" structure is used to enable/disable specific Navigator features. It also propagates to the "create customized Navigator" interface.
- "toggle_view_mode" has been renamed to "layout_controls" and the description updated accordingly. 

# v2.3.2 - 17 January 2020
## Improvements
- Updated trademark to registered trademark and updated copyright date to 2020. See issue [#125](https://github.com/mitre-attack/attack-navigator/pull/125).
- Updated help page to be more legible by increasing page margins.

# v2.3.1 - 29 October 2019
## Fixes
- Fixes a bug where default_layers specified in `config.json` would not load. See pull request [#109](https://github.com/mitre-attack/attack-navigator/pull/109).

# v2.3 - 24 October 2019
## New Features
### Minor
- Technique comments will now be included with excel exports as cell notes. Note: you may have to re-install your node modules for this functionality to be present. See issue [#55](https://github.com/mitre-attack/attack-navigator/issues/55).
- Minor matrix layout improvements. See issue [#106](https://github.com/mitre-attack/attack-navigator/issues/106).
- Added support for cloud platforms. See issue [#101](https://github.com/mitre-attack/attack-navigator/issues/101). Also see *Layer File Format Changes*, below.
- In layer-layer operations, score expressions are now calculated on an element-by-element basis. This allows the use of normal math operators (e.g `a * b`) instead of the elementwise operators (e.g `a .* b`) as were previously required. It also enables the use of ternary operations such as `a > b ? a : 0`. See issue [#81](https://github.com/mitre-attack/attack-navigator/issues/81).
- Added the ability to specify multiple default layers in the layerURL query param. See issue [#75](https://github.com/mitre-attack/attack-navigator/issues/75).

## Fixes
- Multiselect interface should now correctly sort software and groups which start with lowercase letters. See issue [#99](https://github.com/mitre-attack/attack-navigator/issues/99).
- Layer loading should now provide more accurate descriptions when errors are encountered. See issue [#103](https://github.com/mitre-attack/attack-navigator/issues/103).
- Updated packages to fix vulnerabilities.

## Layer File Format Changes
Layer file format updated to version 2.2. Older versions can still be loaded in the Navigator, and this update is fully backwards compatible with Version 2.1. See [layers/LAYERFORMATv2_2md](layers/LAYERFORMATv2_2.md) for the full v2.2 specification.
- Added the following cloud platforms to the set of acceptable enterprise platforms: "AWS", "GCP", "Azure", "Azure AD", "Office 365", "SaaS".
- Updated Enterprise and Mobile platforms to match their format as seen elsewhere in ATT&CK. This change is fully backwards compatible, and if the old format is detected it will automatically be updated to the new format.
   - "android" becomes "Android"
   - "ios" becomes "iOS"
   - "windows" becomes "Windows"
   - "linux" becomes "Linux"
   - "mac" becomes "macOS"
   

# v2.2.1 - 5 June 2019
## Fixes
- Updated Angular from 7.0.4 to 8.0.0.
- Updated other packages to fix vulnerabilities.
- Removed node-sass rebuild in dockerfile.
- Fixed improperly formatted domains in the April 2019 update layers which were causing issues when exporting those layers to excel.
- Updated readme to better highlight documentation for using the Navigator offline. See issue [#82](https://github.com/mitre-attack/attack-navigator/issues/82).

# v2.2 - 11 December 2018
## New Features
### Major
- Added the ability to associate user defined metadata to layers and techniques inside of a layer. Metadata can be useful for supporting other applications that use the layer format, or for attaching additional descriptive fields to the layer. The UI supports editing metadata on the layer itself, but not on techniques. Metadata on techniques is shown in tooltips. See *Layer File Format Changes*, below, for more detail on the metadata format. Also see issue [#52](https://github.com/mitre-attack/attack-navigator/issues/22).
- Removed `assets/tacticsData.json`. The Navigator now populates its tactics data from `x-mitre-matrix` and `x-mitre-tactic` objects in the bundled data. The field `tactics_url` was removed from `assets/config.json` -- see *Changes to config.json Format*, below. See issue [#63](https://github.com/mitre-attack/attack-navigator/issues/63).
### Minor
- Multiple layers can now be loaded on initialization. A change to the `config.json` file format allows the user to specify a list of default layers. Default layers can be loaded from the assets directory or from the web. see *Changes to config.json Format*, below. Also see issue [#67](https://github.com/mitre-attack/attack-navigator/issues/67). 
- The color of the underline denoting comments can now be configured in the `config.json` file. Setting the color to `"transparent"` will remove comment underlines altogether. See *Changes to config.json Format`, below. Also see issue [#53](https://github.com/mitre-attack/attack-navigator/issues/53).
## Fixes
- Updated links in the documentation to match the new ATT&CK website. See issue [#62](https://github.com/mitre-attack/attack-navigator/issues/62).
- Updated Angular to version 7.0.6. This fixes some installation issues with OSX. We also updated several other packages. Please note that our new version of Angular requires a newer nodejs version, so try updating your node installation if errors occur after updating the Navigator. See issues [#61](https://github.com/mitre-attack/attack-navigator/issues/61), [#70](https://github.com/mitre-attack/attack-navigator/issues/70).
- Merged a [pull request](https://github.com/mitre-attack/attack-navigator/pull/58) which fixed a bug where default layers would have placeholder layer titles. See [#54](https://github.com/mitre-attack/attack-navigator/issues/64).
- Negative scores can now be entered in the UI. See [#72](https://github.com/mitre-attack/attack-navigator/issues/72).


## Changes to `config.json` Format
### Default Layer
`default_layer` has been renamed to `default_layers`. The string property `location` has been replaced with the string[] property `urls`. The strings in `urls` should be the paths to the default layers you wish to load -- now multiple default layers can be loaded. You can also now load default layers from the assets folder and from the web simultaneously, although the order of the tabs is not guaranteed (since layer loading over HTTP is asynchronous). 

To update previous default layers configuration to the new format, see the following example:
```json
"default_layer": {
    "enabled": true,
    "location": "assets/example.json"
}
```
Becomes:
```json
"default_layers": {
    "enabled": true,
    "urls": [
        "assets/example.json"
    ]
}
```
### Comment Color
The `comment_color` field has been added, which specifies the color for comment underlines. 
### Removal of `assets/tacticsData.json` and `tactics_url`
`assets/tacticsData.json` was removed, and the `config.json` field `tactics_url` along with it. `tacticsData.json` was previously used to specify the _pre-attack_, _mitre-enterprise_ and _mitre-mobile_ tactics.

This is now done using the `x-mitre-matrix` and `x-mitre-tactic` objects in the bundled data retrieved from the taxii server or from our static cti github. `x-mitre-matrix` specifies the order of tactics and `x-mitre-tactic` specifies the actual tactic data. 

If you are using your own dataset with the Navigator an update to your source data will be required. The ATT&CK Navigator uses bundled data, where objects with types `attack-pattern`, `intrusion-set`, `malware`, `tool`, `relationship`, `x-mitre-tactic`, and `x-mitre-matrix` are all stored in a single array. This array is now required to contain `x-mitre-tactic` and `x-mitre-matrix` objects, which were not previously used. 

The data retrieved from `enterprise_attack_url`, `pre_attack_url`, and `mobile_data_url` follow the proper bundle format. Please use them as a guide for how to format your own datasets.

Also, please note that multiple matrices are only supported for `mitre-mobile`, which expects matrices with the names `Device Access` and `Network-Based Effects` so that we can order the tactics in the UI properly.


## Layer File Format Changes
Layer file format updated to version 2.1. This update is fully backwards compatible with layer format v2.0 since all the added fields are optional. See [layers/LAYERFORMATv2_1.md](layers/LAYERFORMATv2_1.md) for the full v2.1 specification.

This update constitutes the addition of `metadata` fields to the layer and technique objects. Metadata can be used to support other applications using the layer format, or to add additional descriptive fields to layers or techniques. Metadata is formatted as an array, and each piece of metadata in the array must conform to the schema `{"name": string, "value": string}`.  



# v2.1 - 31 July 2018
## New Features
### Major
- Added export to MS Excel feature. Saves the current layer to MS excel (_xlsx_) format. See issue [#52](https://github.com/mitre-attack/attack-navigator/issues/52).
### Minor
- In the export to SVG interface you can now hide the technique count in the tactic column headers. See issue [#47](https://github.com/mitre-attack/attack-navigator/issues/47).
- Updated the README to explain how to use local files to populate the Navigator. See issue [#51](https://github.com/mitre-attack/attack-navigator/issues/51).

## Fixes
- Fixed constant score expressions (e.g `10`, `5+5`) featuring no variables being ignored in the _create layers from other layers_ interface. Now if a constant score expression is present it assigns uniformly to all techniques. See issue [#49](https://github.com/mitre-attack/attack-navigator/issues/49).
- Fixed a bug when uploading layers with no tactic field on techniques. When said field was absent, techniques with `enabled=false` were not initially hidden when `hideDisabled=true`. See issue [#50](https://github.com/mitre-attack/attack-navigator/issues/50).

# v2.0 - 14 May 2018
## New Features
### Major
- Added TAXII client to pull ATT&CK content from a TAXII server. By default, the Navigator now loads content from the MITRE CTI TAXII server hosted at [https://cti-taxii.mitre.org](https://cti-taxii.mitre.org). See issue [#4](https://github.com/mitre-attack/attack-navigator/issues/4).
- Added a new interface to render layers to a downloadable SVG image. See issue [#2](https://github.com/mitre-attack/attack-navigator/issues/2).
- Added the ability to load a default layer when the Navigator initializes. See issues [#14](https://github.com/mitre-attack/attack-navigator/issues/14), [#26](https://github.com/mitre-attack/attack-navigator/issues/26).
   - A local default layer can be specified in `src/assets/config.json`.
   - The URL to a default layer hosted on the web can be specified in the new _create customized Navigator_ interface, and when the navigator loads it will fetch that layer. See issues [#7](https://github.com/mitre-attack/attack-navigator/issues/7), [#20](https://github.com/mitre-attack/attack-navigator/issues/20).


### Minor
- Added configurable background color to tactics row. See issue [#32](https://github.com/mitre-attack/attack-navigator/issues/32).
- Added customizable legend to describe the meanings of the colors of annotated techniques. See issues [#24](https://github.com/mitre-attack/attack-navigator/issues/24), [#28](https://github.com/mitre-attack/attack-navigator/issues/28), [#31](https://github.com/mitre-attack/attack-navigator/issues/31), [#33](https://github.com/mitre-attack/attack-navigator/issues/33).
- Added the ability to disable navigator features, either by editing the `src/assets/config.json` or using the new _create customized Navigator_ interface. See issues [#21](https://github.com/mitre-attack/attack-navigator/issues/21), [#41](https://github.com/mitre-attack/attack-navigator/issues/41).
- Added the ability to specify new items in the technique context menu by editing `src/assets/config.json`. These new items can be used to hyperlink to a specified URL, with parameters for the technique ID or tactic. See issue [#9](https://github.com/mitre-attack/attack-navigator/issues/9).
- Added a button to remove all annotations on the currently selected techniques. See issue [#12](https://github.com/mitre-attack/attack-navigator/issues/12).
- Added a new "super compact" view option, which removes all technique text in order to fit as much content on the screen as possible. See issue [#11](https://github.com/mitre-attack/attack-navigator/issues/11).

## Improvements
- Depreciated and revoked objects in the STIX content are no longer displayed in the Navigator. See issue [#30](https://github.com/mitre-attack/attack-navigator/issues/30).
- Uploading a layer with of a different version number than expected warns the user that some annotations or configurations may not be restored. See issue [#27](https://github.com/mitre-attack/attack-navigator/issues/27).
- A dockerfile was added to the repo, and documentation on using the Navigator with Docker was added to the readme. See issue [#15](https://github.com/mitre-attack/attack-navigator/issues/15).
- CTRL (windows) and CMD (mac) can now be used to select multiple techniques in addition to shift (both platforms). See issue [#18](https://github.com/mitre-attack/attack-navigator/issues/18).
- Gradient colors are now fully customizable, using a color picker instead of a dropdown menu.

## Fixes
- Tooltips resize to fit long comments. If the comment exceeds a certain length the overflow is cut and denoted by ellipses (...). See issue [#23](https://github.com/mitre-attack/attack-navigator/issues/23).
- Tooltips, dropdown menus and context menus now align themselves automatically to avoid going off the edge of the page.
- Tab performance is now more independent of the number and content of other tabs.
- Uploaded layer files now typecheck their fields to make sure everything is formatted properly. Fields which do not meet the layer format specification are set to their default value.

## Layer File Format Changes
Layer file format updated to version 2.0. Older layer versions can still be loaded by the Navigator, however some fields may no longer be supported. See [layers/LAYERFORMATv2.md](layers/LAYERFORMATv2.md) for the full v2.0 specification.
- Replaced the `viewFullTable` field (boolean) with the `viewMode` field (number) in order to support the "super compact" view option. See issue [#11](https://github.com/mitre-attack/attack-navigator/issues/11).
   - If `viewFullTable` is present in a layer file uploaded to the v2.0 Navigator it will be ignored.
   - To upgrade a layer without losing the view mode, see the following mappings:
      - `viewFullTable: true` becomes `viewMode: 0`.
      - `viewFullTable: false` becomes `viewMode: 1`.
- Added `legendItems` field, an array of legendItem objects (also specified in document). This field can be used to specify the contents of the legend. See issue [#24](https://github.com/mitre-attack/attack-navigator/issues/24).
- Added `showTacticRowBackground` field (boolean), which if true sets the layer to display a background color for the tactic row. See issue [#32](https://github.com/mitre-attack/attack-navigator/issues/32).
- Added `tacticRowBackground` field (string), which holds the hex color value to show as the background to the tactic row if `showTacticRowBackground` is true. See issue [#32](https://github.com/mitre-attack/attack-navigator/issues/32).
- Added `selectTechniquesAcrossTactics` field (boolean), which if false allows the user to select instances of techniques which are found in multiple tactics individually. See issue [#8](https://github.com/mitre-attack/attack-navigator/issues/8).
- Added `tactic` field (string) to the Technique object. If this field is present, the annotations will only be applied to the instance of the technique in the specified tactic. If this field is not present, the annotations will be applied to all instances of the technique. See issue [#8](https://github.com/mitre-attack/attack-navigator/issues/8).<|MERGE_RESOLUTION|>--- conflicted
+++ resolved
@@ -1,13 +1,3 @@
-<<<<<<< HEAD
-# Changes staged on develop
-## Improvements
-### Minor
-- Allow legend and gradient to be hidden separately within the legend block in the SVG exporter. See pull request [#223](https://github.com/mitre-attack/attack-navigator/pull/223).
-## Fixes
-- SVG exporter now honors layer sorting configuration. See pull request [#223](https://github.com/mitre-attack/attack-navigator/pull/223).
-- Removed text selection in tactic headers. See issue [#222](https://github.com/mitre-attack/attack-navigator/issues/222).
-- Long descriptions or names of layers will no longer cause the text exporter to hang. See issue [#224](https://github.com/mitre-attack/attack-navigator/issues/224).
-=======
 # v4.0
 ## New Features
 ### Major
@@ -19,12 +9,17 @@
     - Updated config file to support dynamic domains and versions. See _Config File Format Changes_ below for more details.
 - Removed the pre-ATT&CK domain from the Navigator in support of the next ATT&CK release. See issue [#207](https://github.com/mitre-attack/attack-navigator/issues/207).
     - Removed the "stages" section of the filters and layer format.
-    - Added functionality to select or deselect techniques in a tactic. This can be done within the context menu or by clicking on the name of the tactic and follows the user's behavior preference under "selection behavior" in the selection controls.
+### Minor
+- Allow legend and gradient to be hidden separately within the legend block in the SVG exporter. See pull request [#223](https://github.com/mitre-attack/attack-navigator/pull/223).
+- Added functionality to select or deselect techniques in a tactic. This can be done within the context menu or by clicking on the name of the tactic and follows the user's behavior preference under "selection behavior" in the selection controls.
 
 ## Fixes
 - Fixed a bug preventing layer downloads with an empty metadata field. See issue [#214](https://github.com/mitre-attack/attack-navigator/issues/214).
 - Fixed a bug in "selection controls" where searching for techniques would return results only from the first enabled search property. See issue [#200](https://github.com/mitre-attack/attack-navigator/issues/200).
 - Fixed a bug in the "default layers" interface where specifying multiple default layers would open the last specified URL multiple times. See issue [#199](https://github.com/mitre-attack/attack-navigator/issues/199).
+- SVG exporter now honors layer sorting configuration. See pull request [#223](https://github.com/mitre-attack/attack-navigator/pull/223).
+- Removed text selection in tactic headers. See issue [#222](https://github.com/mitre-attack/attack-navigator/issues/222).
+- Long descriptions or names of layers will no longer cause the text exporter to hang. See issue [#224](https://github.com/mitre-attack/attack-navigator/issues/224).
 
 ## Layer File Format Changes
 Layer file format updated to version 4.0. Older versions can still be loaded in the Navigator, but will no longer display the Pre-ATT&CK domain. See [layers/LAYERFORMATv4.md](layers/LAYERFORMATv4.md) for the full specification.
@@ -59,7 +54,6 @@
 
 ### Removal of `taxii_server`
 The `taxii_server` property has been removed. It was previously used to specify the TAXII server URL and data collections for loading content into the Navigator. This is now done by defining a `taxii_url` and `taxii_collection` property in place of the `data` property for a given domain. For more information on TAXII support see _Loading content from a TAXII server_ in [the readme](README.md).
->>>>>>> 01c0aa37
 
 # v3.1 - 8 July 2020
 ATT&CK Navigator v3.0 and v3.1 includes support for sub-techniques as well as improvements to several of the interfaces and a major refactor of the codebase. The format for the config file and layer file have both changed: please see _Layer File Format Changes_ and _Config File Format Changes_ below for more details. 
