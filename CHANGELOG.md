<!-- 
     Reminder: update the version number in package.json when adding a new version!

     If on the master branch and ready to release, you can use one of the following commands:
         npm version major
         npm version minor
         npm version patch
    This will patch the version number appropriately and create the correct tag on the current commit.
    The creation of the tag can be disabled with the --no-git-tag-version if desired.
-->

<<<<<<< HEAD
# v4.6.0 - 25 April 2022

Updated the Navigator configuration file and version in support of the v11 ATT&CK release.
=======
# Changes staged in develop - 19 April 2022

## Improvements

- Revised the rigid versioning structure in the configuration file which enforced too many constraints on importing custom data. Added new fields `version.version` and `domain.identifier` to improve how Navigator derives domain information. More details are provided in the [integration documentation](https://github.com/center-for-threat-informed-defense/attack-workbench-frontend/blob/develop/docs/integrations.md#attck-navigator-integration) on how to integrate the ATT&CK Navigator with the ATT&CK Workbench. See issue [#370](https://github.com/mitre-attack/attack-navigator/issues/370).

>>>>>>> 9367a36e

# v4.5.5 - 7 January 2022

## Fixes

- Fixed an issue with the Dockerfile which was preventing the docker image from building. See issue [#395](https://github.com/mitre-attack/attack-navigator/pull/395).

## Improvements

- Font sizing in the SVG exports are optimally sized to improve readability and consistency. See issue [#221](https://github.com/mitre-attack/attack-navigator/issues/221).

## New Features

- Added the ability to assign hyperlinks and metadata to selected techniques in the technique controls toolbar. See issue [#321](https://github.com/mitre-attack/attack-navigator/issues/321).
  - Hyperlinks can be accessed via the context menu and metadata can be viewed in the technique tooltip. Both hyperlinks and metadata can also be added directly to Layer Files (see _Layer File Format Changes_ below for more details).
  - Users can disable the link underline effect on techniques by editing `src/assets/config.json` or through the "Create Customized Navigator" interface.
- Added the ability to assign hyperlinks layers. Hyperlinks can be viewed and edited in the layer information panel alongside layer metadata.

## Layer File Format Changes

Updated the Layer File Format to v4.3 which adds a `links` array field to technique objects and to layers. This supports the assignment of hyperlinks to techniques which are accessed in the context menu and to layers which are accessed in the layer information dropdown menu. Link objects must conform to the schema `{"label": string, "url": string}` or `{"divider": boolean}`. A separator is displayed in the technique context menu where the `divider` property occurs in the list of hyperlinks.

# v4.5.4 - 15 November 2021

## Fixes

- Fixed a bug where layers with aggregate scores enabled would be render a black background on techniques which have no aggregate score. See issue [#388](https://github.com/mitre-attack/attack-navigator/issues/388).

# v4.5.3 - 12 November 2021

## Fixes

- Fixed an issue where the user could not manually assign colors or upload layers with manually assigned colors. See issue [#386](https://github.com/mitre-attack/attack-navigator/issues/386).
- Fixed an issue where fields with a value of `false` in the layout configuration of a layer would be ignored. See issue [#381](https://github.com/mitre-attack/attack-navigator/issues/381).

# v4.5.2 - 10 November 2021

## Improvements

- Users will no longer be prompted to upgrade default layers (set in the config file or the "create a customized Navigator" feature) to the current ATT&CK version. This should improve the UX of Navigator instances embedded in iframes or linked to from webpages with a default set of layers loaded.
- Add support for ATT&CK v10.1

## Fixes

- Fixed an issue when loading multiple default layers (specified in the config or a layerURL) which led to only the first layer being loaded. See issue [#361](https://github.com/mitre-attack/attack-navigator/issues/361).
- Fixed inconsistencies within the ATT&CK Navigator dark theme.
  - If the user switches from the dark/light theme to use the system's theme, the browser will remember to continue using the system theme until changed again.
  - The layer upgrade feature now supports dark theme.
  - Fixed scoring gradient preset colors that should make technique cells appear to fade into the background color (if they have a lower score)

# v4.5.1 - 21 October 2021

## Fixes

- Fixes support for ATT&CK versions with more than 1 digit (ex. ATT&CK v10).
  - Uploaded layers without a specified ATT&CK version will no longer try and fail to load ATT&CK v1
  - Uploaded layers uring ATT&CK v10 will no longer try and fail to load ATT&CK v1
  - Downloaded layers using ATT&CK v10 will no longer claim they use ATT&CK v1

# v4.5.0 - 21 October 2021

## New Features

- The ATT&CK Navigator now has a dark theme. See issue [#71](https://github.com/mitre-attack/attack-navigator/issues/71).
- Added support for ATT&CK version 10
  - Added data sources panel to the search and multiselect interface. See issue [#341](https://github.com/mitre-attack/attack-navigator/issues/341).

# v4.4.1 - 16 September 2021

## Fixes

- Fixed a crash that would occur when loading a layer with annotations on a revoked/deprecated technique without explicitly defined tactics. See issue [#354](https://github.com/mitre-attack/attack-navigator/issues/354).

# v4.4 - 15 September 2021

Version 4.4 of the Navigator restores Safari support provided you are using Safari version 14 or above.

## New Features

- Combined the search and multiselect tools into a single UI. This allows groups, software, and mitigations to be filtered alongside techniques and improves usability by moving the interface to a sidebar. See issue [#204](https://github.com/mitre-attack/attack-navigator/issues/204).
- Added a workflow for upgrading layers created in older versions of ATT&CK to the current version. When upgrading a layer, users can view techniques have changed between the two versions and copy annotations to their new layer. See issue [#181](https://github.com/mitre-attack/attack-navigator/issues/181).

## Improvements

- Various improvement to UI aesthetics and usability. See issue [#340](https://github.com/mitre-attack/attack-navigator/issues/340).
  - Reduced unnecessary whitespace to maximize screen real-estate for viewing the matrix.
  - Layer tabs now hide themselves when the user scrolls to maximize screen real-estate for viewing the matrix.
  - Improved favicon for standardization with other ATT&CK tools.
- Techniques are now shown when disabled (and hide-disabled is enabled) as long as any of any of their sub-techniques are enabled. See issue [#298](https://github.com/mitre-attack/attack-navigator/issues/298)
- Users can disable the comment underline effect on techniques by editing `src/assets/config.json` or through the "Create Customized Navigator" interface. See issue [#268](https://github.com/mitre-attack/attack-navigator/issues/268).
- Application now alerts the user when input STIX data contains an object missing an ATT&CK ID instead of failing silently. See issue [#339](https://github.com/mitre-attack/attack-navigator/pull/339).
- The application usage/help page can now be viewed [directly on GitHub](https://github.com/mitre-attack/attack-navigator/blob/master/USAGE.md). See issue [#179](https://github.com/mitre-attack/attack-navigator/issues/179).
- The application changelog can now be viewed within the application. See issue [#178](https://github.com/mitre-attack/attack-navigator/issues/178).

## Fixes

- Fixed some issues where objects could appear in the wrong domain under specific circumstances. See issue [#308](https://github.com/mitre-attack/attack-navigator/issues/308), [attack-website#310](https://github.com/mitre-attack/attack-website/issues/310).
- Fixed issue with sorting when show aggregate score is enabled, where each technique's aggregate score was not correctly calculated into the sorting. See issue [#295](https://github.com/mitre-attack/attack-navigator/issues/295).
- The Navigator should now use the proper fonts when operating without an internet connection. See issue [#278](https://github.com/mitre-attack/attack-navigator/issues/278)
- Fixed an issue when loading multiple default layers where subsequent layers would only appear after the user interacted with the first one. See issue [#288](https://github.com/mitre-attack/attack-navigator/issues/288).
- Updated Safari browser warning to show only for versions 13 and below. See issue [#306](https://github.com/mitre-attack/attack-navigator/issues/306).

# v4.3 - 29 April 2021

## New Features

- Added aggregate scores. Aggregate scores are computed using the score of the technique and all sub-techniques using an "aggregate function" -- min, max, average, or sum. The aggregate score is used to determine the color of the technique in place of the technique's score. Aggregate scores are an optional feature and can be enabled in the "matrix configuration" dropdown. See issue [#269](https://github.com/mitre-attack/attack-navigator/issues/269).
- The user can now suppress the "leave site?" warning dialog in the config file or via the "create a customized navigator" interface. See issue [#267](https://github.com/mitre-attack/attack-navigator/issues/267).
- Added an (optional) configurable banner. The new "banner" field of the config file can be used to customize the banner content with full HTML support. See issue [#205](https://github.com/mitre-attack/attack-navigator/issues/205).
- Added button to toolbar to only expand all sub-techniques that are annotated. See issue [#256](https://github.com/mitre-attack/attack-navigator/issues/256).
- Added support for displaying STIX 2.1 notes in tooltips. Notes attached to techniques in the STIX data are indicated in the same style as a comment. As of version 4.3 the ATT&CK Navigator supports STIX 2.1, but cannot load data from a TAXII 2.1 server.

## Improvements

- Consolidated AWS, GCP, and Azure platforms into IaaS platform to integrate upcoming release of ATT&CK. See issue [#252](https://github.com/mitre-attack/attack-navigator/issues/252).

## Fixes

- Fixed a bug in exporting matrix to Excel sheet, where the style of all sub-techniques with the same name in a column were incorrectly over-ridden by the style of the first sub-technique in its name. See issue [#270](https://github.com/mitre-attack/attack-navigator/issues/270).

## Layer File Format Changes

Layer file format updated to version 4.2. This update is fully backwards compatible with the layer format v4.1 since the added fields are optional. See [layers/LAYERFORMATv4_2.md](layers/LAYERFORMATv4_2.md) for the full specification.

This update adds settings for aggregate scores to the layout object of the layer:

- `showAggregateScores`, which turns on the feature
- `countUnscored` which counts unscored techniques as if their score was `0` when the aggregate function is "average".
- `aggregateFunction`: the desired aggregation function: "average", "min", "max" or "sum".

# v4.2 - 3 February 2021

With version 4.2 of the Navigator we are retiring support for the Safari browser. A bug introduced in the sub-techniques release (version 3.0) causes safari to freeze when changing between layer tabs (see issue [#251](https://github.com/mitre-attack/attack-navigator/issues/251)). We have been unable to determine the cause of the freeze and thus are retiring official support for that browser. Safari users can continue to use the application, but will be warned of possible freezes via a dialog window when they first load the app.

## Improvements

Refactored the implementation of tabs to reduce performance issues when opening multiple layers. See issue [#254](https://github.com/mitre-attack/attack-navigator/issues/254).

- The help page and SVG exporter have been moved to a pop-up window and are no longer displayed in a separate tab.
- The process for displaying layer information and switching between tabs has been refactored. The creation and deletion of new DOM elements for each tab has been removed. Previously, the contents of each tab were contained in their own DOM element causing poor performance.

## Fixes

- Fixed a bug preventing required packages to install when building the Navigator through Docker. See issue [#258](https://github.com/mitre-attack/attack-navigator/issues/258).

# v4.1 - 15 December 2020

## New Features

- Added support for section breaks in the technique metadata format (see _Layer File Format Changes_ below for more details). See issue [#189](https://github.com/mitre-attack/attack-navigator/issues/189).

## Improvements

- Layer domain and version is displayed under "layer information" in layer controls and in a new "domain" section of the SVG exporter. See issue [#239](https://github.com/mitre-attack/attack-navigator/issues/239).
- Layer loading is indicated in the UI when uploading a layer from the _Open Existing Layer_ interface. See issue [#240](https://github.com/mitre-attack/attack-navigator/issues/240).

## Fixes

- Fixed a bug causing platform selection to be overwritten when uploading a layer. See issue [#245](https://github.com/mitre-attack/attack-navigator/issues/245).
- Updated packages to fix vulnerabilities. You may need to `npm install` on your local instance due to new package versions.

## Layer File Format Changes

Layer file format updated to version 4.1. This update is fully backwards compatible with layer format v4.0 since the added field is optional. See [layers/LAYERFORMATv4_1.md](layers/LAYERFORMATv4_1.md) for the full specification.

This update adds an optional `divider` object to the `metadata` format on technique objects. Each object in the metadata array must either be of the schema `{"name": string, "value": string}` or `{"divider": boolean}`. A separator will be displayed in the metadata tooltip where the `divider` property occurs in the list of metadata.

# v4.0 - 27 October 2020

## New Features

### Major

- Added support for mixed domains and versions. Layers can be opened with different ATT&CK versions and now support custom domains. See issues [#180](https://github.com/mitre-attack/attack-navigator/issues/180) and [#182](https://github.com/mitre-attack/attack-navigator/issues/182).
  - Users can specify the ATT&CK version and domain for each layer. A layer with no specified ATT&CK version will default to the current version.
  - Updated "create new layer" interface to provide access to previous versions of ATT&CK.
  - Added ability to upgrade an uploaded layer to the current version of ATT&CK.
  - Updated "create layer from other layers" interface to restrict layer operations to layers of the same domain and version.
  - Updated config file to support dynamic domains and versions. See _Config File Format Changes_ below for more details.
- Removed the pre-ATT&CK domain from the Navigator in support of the next ATT&CK release. See issue [#207](https://github.com/mitre-attack/attack-navigator/issues/207).
  - Removed the "stages" section of the filters and layer format.

### Minor

- Allow legend and gradient to be hidden separately within the legend block in the SVG exporter. See pull request [#223](https://github.com/mitre-attack/attack-navigator/pull/223).
- Added functionality to select or deselect techniques in a tactic. This can be done within the context menu or by clicking on the name of the tactic and follows the user's behavior preference under "selection behavior" in the selection controls.

## Fixes

- Fixed a bug preventing layer downloads with an empty metadata field. See issue [#214](https://github.com/mitre-attack/attack-navigator/issues/214).
- Fixed a bug in "selection controls" where searching for techniques would return results only from the first enabled search property. See issue [#200](https://github.com/mitre-attack/attack-navigator/issues/200).
- Fixed a bug in the "default layers" interface where specifying multiple default layers would open the last specified URL multiple times. See issue [#199](https://github.com/mitre-attack/attack-navigator/issues/199).
- SVG exporter now honors layer sorting configuration. See pull request [#223](https://github.com/mitre-attack/attack-navigator/pull/223).
- Removed text selection in tactic headers. See issue [#222](https://github.com/mitre-attack/attack-navigator/issues/222).
- Long descriptions or names of layers will no longer cause the text exporter to hang. See issue [#224](https://github.com/mitre-attack/attack-navigator/issues/224).

## Layer File Format Changes

Layer file format updated to version 4.0. Older versions can still be loaded in the Navigator, but will no longer display the Pre-ATT&CK domain. See [layers/LAYERFORMATv4.md](layers/LAYERFORMATv4.md) for the full specification.

- ATT&CK version 8.0 removed the pre-ATT&CK domain, which became two tactics tagged with the `PRE` platform in the Enterprise domain. The `stages` section of filters have been removed to reflect this migration.
- Replaced `version` field with `versions` object which specifies the layer format, Navigator, and ATT&CK content versions in support of the mixed domains and versions update.

## Config File Format Changes

### Replaced `enterprise_attack_url` and `mobile_data_url` with `versions`

To support the addition of dynamic versions and domains, paths to ATT&CK STIX bundles have been migrated to `versions`. See issue [#183](https://github.com/mitre-attack/attack-navigator/issues/183).

- The `versions` object defines a list of ATT&CK content versions. Each version must conform the schema `{"name": string, "domains": []}`, where the `domains` property is a list of domain objects.
- Each domain specifies a `name` and a `data` string array, where the `data` array is a list of paths to one or more STIX bundles. Multiple paths can be added to the `data` property to view multiple STIX bundles in a single layer instance.

For example, the paths to the current version of the Enterprise and Mobile domains are now formatted as follows:

```json
"versions": [
    {
        "name": "ATT&CK v8",
        "domains": [
            {
                "name": "Enterprise",
                "data": ["https://raw.githubusercontent.com/mitre/cti/ATT%26CK-v8.0/enterprise-attack/enterprise-attack.json"]
            },
            {
                "name": "Mobile",
                "data": ["https://raw.githubusercontent.com/mitre/cti/ATT%26CK-v8.0/mobile-attack/mobile-attack.json"]
            }
        ]
    }
]
```

### Removal of `taxii_server`

The `taxii_server` property has been removed. It was previously used to specify the TAXII server URL and data collections for loading content into the Navigator. This is now done by defining a `taxii_url` and `taxii_collection` property in place of the `data` property for a given domain. For more information on TAXII support see _Loading content from a TAXII server_ in [the readme](README.md).

# v3.1 - 8 July 2020

ATT&CK Navigator v3.0 and v3.1 includes support for sub-techniques as well as improvements to several of the interfaces and a major refactor of the codebase. The format for the config file and layer file have both changed: please see _Layer File Format Changes_ and _Config File Format Changes_ below for more details.

If you want to continue using the non-sub-techniques Navigator, please use the [v2.3.2 release](https://github.com/mitre-attack/attack-navigator/releases/tag/v2.3.2) for local instances or the following live instances of Navigator v2.3.2:

- [Enterprise ATT&CK](https://mitre-attack.github.io/attack-navigator/v2/enterprise/)
- [Mobile ATT&CK](https://mitre-attack.github.io/attack-navigator/v2/mobile/)

## Improvements

### Minor

- Added options to the SVG Export feature for the visibility of sub-techniques. See issue [#142](https://github.com/mitre-attack/attack-navigator/issues/142).
- Added update layers for March 2020 sub-techniques release. See issue [#138](https://github.com/mitre-attack/attack-navigator/issues/138).
- Updated the [sample layers](layers/data/samples/) with sub-techniques support. See issue [#138](https://github.com/mitre-attack/attack-navigator/issues/138). We've also released [some scripts on our attack-scripts repository](https://github.com/mitre-attack/attack-scripts/tree/develop/scripts/layers/samples) corresponding to the sample layers.
- Extended search interface to support searching for techniques based on data sources. See pull request [#158](https://github.com/mitre-attack/attack-navigator/pull/158).
- Added show/hide all sub-techniques controls under "layer controls". See issue [#141](https://github.com/mitre-attack/attack-navigator/issues/141).
- Updated the "select sub-techniques with parent" control under the "selection controls" dropdown. Sub-techniques will be selected independently by default. See issue [#140](https://github.com/mitre-attack/attack-navigator/issues/140).
- Added sub-techniques as a configurable Navigator feature. Sub-technique features can be disabled by editing the `src/assets/config.json` file or using the "create customized Navigator" interface. See issue [#112](https://github.com/mitre-attack/attack-navigator/issues/112).
- Added option to select scoring gradient from an existing layer in the _create layers from other layers_ interface. See issue [#121](https://github.com/mitre-attack/attack-navigator/issues/121).
- Added options to select all techniques and sub-techniques with or without annotations in the context menu. See issue [#163](https://github.com/mitre-attack/attack-navigator/issues/163).
- Added a subscript to the techniques which have sub-techniques. The subscript shows the number of sub-techniques under a given technique and how many of those sub-techniques have annotations while the parent is collapsed. See issue [#162](https://github.com/mitre-attack/attack-navigator/issues/162).
- Updated the layout of the metadata value key. See issue [#189](https://github.com/mitre-attack/attack-navigator/issues/189).

## Fixes

- Added internet explorer support for the sub-techniques features, and improved Edge compatibility. See issue [#135](https://github.com/mitre-attack/attack-navigator/issues/135).
- Fixes a bug causing metadata values to be displayed improperly in tooltips. See issue [#153](https://github.com/mitre-attack/attack-navigator/issues/153).
- Fixes a bug in which the default layer link input field in the "create customized Navigator" interface loses focus between characters. See issue [#136](https://github.com/mitre-attack/attack-navigator/issues/136).
- Fixed a bug in "create layer from other layers" interface where inheriting filters would cause the application to crash. See issue [#168](https://github.com/mitre-attack/attack-navigator/issues/168).
- Fixed a bug where editing the gradient would also change the most recently selected gradient preset. See issue [#167](https://github.com/mitre-attack/attack-navigator/issues/167).
- Removed duplicate threat group entries from the multiselect interface and included sub-techniques in the selection of techniques related to threat groups, software, or mitigations. See issue [#164](https://github.com/mitre-attack/attack-navigator/issues/164).
- Fixed a bug in the sub-technique sidebar that occurs when all sub-techniques of a given technique are disabled and hidden. See issue [#177](https://github.com/mitre-attack/attack-navigator/issues/177).
- Removed the comment underscore from the sub-technique count subscript. See issue [#184](https://github.com/mitre-attack/attack-navigator/issues/184).

# v3.0 - sub-techniques beta

## New Features

### Major

- Added support for sub-techniques. Techniques with sub-techniques will be denoted by a sidebar which can be clicked to show and hide the sub-techniques. Techniques without sub-techniques will not have a sidebar.
- Added "select techniques with subtechniques" control under "selection controls" dropdown, augmenting the existing "select techniques across tactics" control. By default sub-techniques will be selected along with their parents. See issue [#114](https://github.com/mitre-attack/attack-navigator/issues/114).
- Added "matrix layout" controls (replacing "view mode"). See issues [#117](https://github.com/mitre-attack/attack-navigator/issues/117) and [#110](https://github.com/mitre-attack/attack-navigator/issues/110).
  - Supports multiple layouts, and the codebase is designed to allow the addition of new layouts easily. Added the following layouts:
    - the "side" layout (default), where sub-techniques appear in an adjacent sub-column of the tactic.
    - the "flat" layout, where sub-techniques appear nested beneath their parent similar to an indented list.
    - the "mini" layout, where sub-techniques are grouped into boxes with their parent. The "mini" layout is designed to give an overview of the layer without the comparatively complex structure of the "flat" or "side" views.
  - Added the ability to show technique ATT&CK IDs and names simultaneously, individually or not at all. The "mini" layout overrides this selection. See issue [#124](https://github.com/mitre-attack/attack-navigator/issues/124).

### Minor

- Added mitigations to multi-select interface. Improved the extensibility of the multi-select interface to make future additions easier. See issue [#119](https://github.com/mitre-attack/attack-navigator/issues/119).

## Improvements

### Major

- Major redesign of the "render layer to SVG" feature.
  - Added support for sub-techniques. See issue [#116](https://github.com/mitre-attack/attack-navigator/issues/116).
  - Users will no longer need to specify text size manually. Algorithms have been implemented to automatically maximize text size without overflowing the text container. The overall layer rendering process will take slightly longer than previously due to these computations.
  - Header and legend (docked and undocked) should be much more aesthetic.
  - Score gradient legend should now show which scores map to which colors more clearly.
- Context menu and tooltip improvements:
  - Visual style has been improved for both context menu and tooltip.
  - Tooltip is now statically placed instead of following the cursor, which increases the performance of the UI.
  - Context menu should now orient itself better to avoid falling off the edge of the screen.
  - Added "view tactic" button to context menu.
  - Major improvements to the flexibility of the custom context menu items feature. See _Config File Format Changes_ below for more details.
- Major refactor to many components should reduce lag and improve extensibility and maintainability of the application.

### Minor

- Export to excel: added sub-techniques support. See issue [#115](https://github.com/mitre-attack/attack-navigator/issues/115).
- Minor UI improvements to the search feature. Disabled regex in search because it was very buggy. See issue [#113](https://github.com/mitre-attack/attack-navigator/issues/113).

## Layer File Format Changes

Layer file format updated to version 3.0. Older versions can still be loaded in the Navigator, but may have degraded functionality.

- Removed "viewMode" enumeration in favor of "layout" object. viewMode will get parsed into a layout configuration automatically, but the conversion is not perfect since the layouts have changed.
- Added "showSubtechniques" field to technique objects.
- Added "selectSubtechniquesWithParent" field setting the default value of the "select techniques with subtechniques" control.

The sub-techniques update of ATT&CK caused many techniques to be replaced by sub-techniques. Since the replacing sub-techniques have different IDs, many layers created before the sub-technques release will still be using IDs for the replaced techniques and therefore won't work properly in the new version even if the annotation format is correct. A [conversion script](layers/update-layers.py) is provided in the layers folder which both updates layers to the most recent format and also updates technique IDs to their replacers where possible. There are however a few cases which won't be caught:

1. Cases where techniques which have been replaced by multiple sub-techniques are ignored entirely due to limitations in the remapping data.
2. Cases where the `tactic` field was present but the replacing technique is not in that tactic.
Run `python3 update-layers.py -h` for usage instructions.

## Config File Format Changes

### Changes to `custom_context_menu_items`

Custom context menu feature has been significantly improved for flexibility. See _Adding Custom Context Menu Options_ in [the readme](README.md) for more details on the format.

- Updated substitution string to use double curly braces (e.g `{{technique_name}}`) instead of tildes.
- Added ability to specify STIX IDs in addition to ATT&CK IDs.
- Added the option to add a sub-technique specific URL (`subtechnique_url`) which will apply only to sub-techniques. When using the sub-technique URL, extra sub-technique related substitutions are available.

### Changes to `features`

The "features" structure is used to enable/disable specific Navigator features. It also propagates to the "create customized Navigator" interface.

- "toggle_view_mode" has been renamed to "layout_controls" and the description updated accordingly.

# v2.3.2 - 17 January 2020

## Improvements

- Updated trademark to registered trademark and updated copyright date to 2020. See issue [#125](https://github.com/mitre-attack/attack-navigator/pull/125).
- Updated help page to be more legible by increasing page margins.

# v2.3.1 - 29 October 2019

## Fixes

- Fixes a bug where default_layers specified in `config.json` would not load. See pull request [#109](https://github.com/mitre-attack/attack-navigator/pull/109).

# v2.3 - 24 October 2019

## New Features

### Minor

- Technique comments will now be included with excel exports as cell notes. Note: you may have to re-install your node modules for this functionality to be present. See issue [#55](https://github.com/mitre-attack/attack-navigator/issues/55).
- Minor matrix layout improvements. See issue [#106](https://github.com/mitre-attack/attack-navigator/issues/106).
- Added support for cloud platforms. See issue [#101](https://github.com/mitre-attack/attack-navigator/issues/101). Also see *Layer File Format Changes*, below.
- In layer-layer operations, score expressions are now calculated on an element-by-element basis. This allows the use of normal math operators (e.g `a * b`) instead of the elementwise operators (e.g `a .* b`) as were previously required. It also enables the use of ternary operations such as `a > b ? a : 0`. See issue [#81](https://github.com/mitre-attack/attack-navigator/issues/81).
- Added the ability to specify multiple default layers in the layerURL query param. See issue [#75](https://github.com/mitre-attack/attack-navigator/issues/75).

## Fixes

- Multiselect interface should now correctly sort software and groups which start with lowercase letters. See issue [#99](https://github.com/mitre-attack/attack-navigator/issues/99).
- Layer loading should now provide more accurate descriptions when errors are encountered. See issue [#103](https://github.com/mitre-attack/attack-navigator/issues/103).
- Updated packages to fix vulnerabilities.

## Layer File Format Changes

Layer file format updated to version 2.2. Older versions can still be loaded in the Navigator, and this update is fully backwards compatible with Version 2.1. See [layers/LAYERFORMATv2_2md](layers/LAYERFORMATv2_2.md) for the full v2.2 specification.

- Added the following cloud platforms to the set of acceptable enterprise platforms: "AWS", "GCP", "Azure", "Azure AD", "Office 365", "SaaS".
- Updated Enterprise and Mobile platforms to match their format as seen elsewhere in ATT&CK. This change is fully backwards compatible, and if the old format is detected it will automatically be updated to the new format.
  - "android" becomes "Android"
  - "ios" becomes "iOS"
  - "windows" becomes "Windows"
  - "linux" becomes "Linux"
  - "mac" becomes "macOS"

# v2.2.1 - 5 June 2019

## Fixes

- Updated Angular from 7.0.4 to 8.0.0.
- Updated other packages to fix vulnerabilities.
- Removed node-sass rebuild in dockerfile.
- Fixed improperly formatted domains in the April 2019 update layers which were causing issues when exporting those layers to excel.
- Updated readme to better highlight documentation for using the Navigator offline. See issue [#82](https://github.com/mitre-attack/attack-navigator/issues/82).

# v2.2 - 11 December 2018

## New Features

### Major

- Added the ability to associate user defined metadata to layers and techniques inside of a layer. Metadata can be useful for supporting other applications that use the layer format, or for attaching additional descriptive fields to the layer. The UI supports editing metadata on the layer itself, but not on techniques. Metadata on techniques is shown in tooltips. See *Layer File Format Changes*, below, for more detail on the metadata format. Also see issue [#52](https://github.com/mitre-attack/attack-navigator/issues/22).
- Removed `assets/tacticsData.json`. The Navigator now populates its tactics data from `x-mitre-matrix` and `x-mitre-tactic` objects in the bundled data. The field `tactics_url` was removed from `assets/config.json` -- see *Changes to config.json Format*, below. See issue [#63](https://github.com/mitre-attack/attack-navigator/issues/63).

### Minor

- Multiple layers can now be loaded on initialization. A change to the `config.json` file format allows the user to specify a list of default layers. Default layers can be loaded from the assets directory or from the web. see *Changes to config.json Format*, below. Also see issue [#67](https://github.com/mitre-attack/attack-navigator/issues/67).
- The color of the underline denoting comments can now be configured in the `config.json` file. Setting the color to `"transparent"` will remove comment underlines altogether. See *Changes to config.json Format`, below. Also see issue [#53](https://github.com/mitre-attack/attack-navigator/issues/53).

## Fixes

- Updated links in the documentation to match the new ATT&CK website. See issue [#62](https://github.com/mitre-attack/attack-navigator/issues/62).
- Updated Angular to version 7.0.6. This fixes some installation issues with OSX. We also updated several other packages. Please note that our new version of Angular requires a newer nodejs version, so try updating your node installation if errors occur after updating the Navigator. See issues [#61](https://github.com/mitre-attack/attack-navigator/issues/61), [#70](https://github.com/mitre-attack/attack-navigator/issues/70).
- Merged a [pull request](https://github.com/mitre-attack/attack-navigator/pull/58) which fixed a bug where default layers would have placeholder layer titles. See [#54](https://github.com/mitre-attack/attack-navigator/issues/64).
- Negative scores can now be entered in the UI. See [#72](https://github.com/mitre-attack/attack-navigator/issues/72).

## Changes to `config.json` Format

### Default Layer

`default_layer` has been renamed to `default_layers`. The string property `location` has been replaced with the string[] property `urls`. The strings in `urls` should be the paths to the default layers you wish to load -- now multiple default layers can be loaded. You can also now load default layers from the assets folder and from the web simultaneously, although the order of the tabs is not guaranteed (since layer loading over HTTP is asynchronous).

To update previous default layers configuration to the new format, see the following example:

```json
"default_layer": {
    "enabled": true,
    "location": "assets/example.json"
}
```

Becomes:

```json
"default_layers": {
    "enabled": true,
    "urls": [
        "assets/example.json"
    ]
}
```

### Comment Color

The `comment_color` field has been added, which specifies the color for comment underlines.

### Removal of `assets/tacticsData.json` and `tactics_url`

`assets/tacticsData.json` was removed, and the `config.json` field `tactics_url` along with it. `tacticsData.json` was previously used to specify the _pre-attack_, _mitre-enterprise_ and _mitre-mobile_ tactics.

This is now done using the `x-mitre-matrix` and `x-mitre-tactic` objects in the bundled data retrieved from the taxii server or from our static cti github. `x-mitre-matrix` specifies the order of tactics and `x-mitre-tactic` specifies the actual tactic data.

If you are using your own dataset with the Navigator an update to your source data will be required. The ATT&CK Navigator uses bundled data, where objects with types `attack-pattern`, `intrusion-set`, `malware`, `tool`, `relationship`, `x-mitre-tactic`, and `x-mitre-matrix` are all stored in a single array. This array is now required to contain `x-mitre-tactic` and `x-mitre-matrix` objects, which were not previously used.

The data retrieved from `enterprise_attack_url`, `pre_attack_url`, and `mobile_data_url` follow the proper bundle format. Please use them as a guide for how to format your own datasets.

Also, please note that multiple matrices are only supported for `mitre-mobile`, which expects matrices with the names `Device Access` and `Network-Based Effects` so that we can order the tactics in the UI properly.

## Layer File Format Changes

Layer file format updated to version 2.1. This update is fully backwards compatible with layer format v2.0 since all the added fields are optional. See [layers/LAYERFORMATv2_1.md](layers/LAYERFORMATv2_1.md) for the full v2.1 specification.

This update constitutes the addition of `metadata` fields to the layer and technique objects. Metadata can be used to support other applications using the layer format, or to add additional descriptive fields to layers or techniques. Metadata is formatted as an array, and each piece of metadata in the array must conform to the schema `{"name": string, "value": string}`.  

# v2.1 - 31 July 2018

## New Features

### Major

- Added export to MS Excel feature. Saves the current layer to MS excel (_xlsx_) format. See issue [#52](https://github.com/mitre-attack/attack-navigator/issues/52).

### Minor

- In the export to SVG interface you can now hide the technique count in the tactic column headers. See issue [#47](https://github.com/mitre-attack/attack-navigator/issues/47).
- Updated the README to explain how to use local files to populate the Navigator. See issue [#51](https://github.com/mitre-attack/attack-navigator/issues/51).

## Fixes

- Fixed constant score expressions (e.g `10`, `5+5`) featuring no variables being ignored in the _create layers from other layers_ interface. Now if a constant score expression is present it assigns uniformly to all techniques. See issue [#49](https://github.com/mitre-attack/attack-navigator/issues/49).
- Fixed a bug when uploading layers with no tactic field on techniques. When said field was absent, techniques with `enabled=false` were not initially hidden when `hideDisabled=true`. See issue [#50](https://github.com/mitre-attack/attack-navigator/issues/50).

# v2.0 - 14 May 2018

## New Features

### Major

- Added TAXII client to pull ATT&CK content from a TAXII server. By default, the Navigator now loads content from the MITRE CTI TAXII server hosted at [https://cti-taxii.mitre.org](https://cti-taxii.mitre.org). See issue [#4](https://github.com/mitre-attack/attack-navigator/issues/4).
- Added a new interface to render layers to a downloadable SVG image. See issue [#2](https://github.com/mitre-attack/attack-navigator/issues/2).
- Added the ability to load a default layer when the Navigator initializes. See issues [#14](https://github.com/mitre-attack/attack-navigator/issues/14), [#26](https://github.com/mitre-attack/attack-navigator/issues/26).
  - A local default layer can be specified in `src/assets/config.json`.
  - The URL to a default layer hosted on the web can be specified in the new _create customized Navigator_ interface, and when the navigator loads it will fetch that layer. See issues [#7](https://github.com/mitre-attack/attack-navigator/issues/7), [#20](https://github.com/mitre-attack/attack-navigator/issues/20).

### Minor

- Added configurable background color to tactics row. See issue [#32](https://github.com/mitre-attack/attack-navigator/issues/32).
- Added customizable legend to describe the meanings of the colors of annotated techniques. See issues [#24](https://github.com/mitre-attack/attack-navigator/issues/24), [#28](https://github.com/mitre-attack/attack-navigator/issues/28), [#31](https://github.com/mitre-attack/attack-navigator/issues/31), [#33](https://github.com/mitre-attack/attack-navigator/issues/33).
- Added the ability to disable navigator features, either by editing the `src/assets/config.json` or using the new _create customized Navigator_ interface. See issues [#21](https://github.com/mitre-attack/attack-navigator/issues/21), [#41](https://github.com/mitre-attack/attack-navigator/issues/41).
- Added the ability to specify new items in the technique context menu by editing `src/assets/config.json`. These new items can be used to hyperlink to a specified URL, with parameters for the technique ID or tactic. See issue [#9](https://github.com/mitre-attack/attack-navigator/issues/9).
- Added a button to remove all annotations on the currently selected techniques. See issue [#12](https://github.com/mitre-attack/attack-navigator/issues/12).
- Added a new "super compact" view option, which removes all technique text in order to fit as much content on the screen as possible. See issue [#11](https://github.com/mitre-attack/attack-navigator/issues/11).

## Improvements

- Depreciated and revoked objects in the STIX content are no longer displayed in the Navigator. See issue [#30](https://github.com/mitre-attack/attack-navigator/issues/30).
- Uploading a layer with of a different version number than expected warns the user that some annotations or configurations may not be restored. See issue [#27](https://github.com/mitre-attack/attack-navigator/issues/27).
- A dockerfile was added to the repo, and documentation on using the Navigator with Docker was added to the readme. See issue [#15](https://github.com/mitre-attack/attack-navigator/issues/15).
- CTRL (windows) and CMD (mac) can now be used to select multiple techniques in addition to shift (both platforms). See issue [#18](https://github.com/mitre-attack/attack-navigator/issues/18).
- Gradient colors are now fully customizable, using a color picker instead of a dropdown menu.

## Fixes

- Tooltips resize to fit long comments. If the comment exceeds a certain length the overflow is cut and denoted by ellipses (...). See issue [#23](https://github.com/mitre-attack/attack-navigator/issues/23).
- Tooltips, dropdown menus and context menus now align themselves automatically to avoid going off the edge of the page.
- Tab performance is now more independent of the number and content of other tabs.
- Uploaded layer files now typecheck their fields to make sure everything is formatted properly. Fields which do not meet the layer format specification are set to their default value.

## Layer File Format Changes

Layer file format updated to version 2.0. Older layer versions can still be loaded by the Navigator, however some fields may no longer be supported. See [layers/LAYERFORMATv2.md](layers/LAYERFORMATv2.md) for the full v2.0 specification.

- Replaced the `viewFullTable` field (boolean) with the `viewMode` field (number) in order to support the "super compact" view option. See issue [#11](https://github.com/mitre-attack/attack-navigator/issues/11).
  - If `viewFullTable` is present in a layer file uploaded to the v2.0 Navigator it will be ignored.
  - To upgrade a layer without losing the view mode, see the following mappings:
    - `viewFullTable: true` becomes `viewMode: 0`.
    - `viewFullTable: false` becomes `viewMode: 1`.
- Added `legendItems` field, an array of legendItem objects (also specified in document). This field can be used to specify the contents of the legend. See issue [#24](https://github.com/mitre-attack/attack-navigator/issues/24).
- Added `showTacticRowBackground` field (boolean), which if true sets the layer to display a background color for the tactic row. See issue [#32](https://github.com/mitre-attack/attack-navigator/issues/32).
- Added `tacticRowBackground` field (string), which holds the hex color value to show as the background to the tactic row if `showTacticRowBackground` is true. See issue [#32](https://github.com/mitre-attack/attack-navigator/issues/32).
- Added `selectTechniquesAcrossTactics` field (boolean), which if false allows the user to select instances of techniques which are found in multiple tactics individually. See issue [#8](https://github.com/mitre-attack/attack-navigator/issues/8).
- Added `tactic` field (string) to the Technique object. If this field is present, the annotations will only be applied to the instance of the technique in the specified tactic. If this field is not present, the annotations will be applied to all instances of the technique. See issue [#8](https://github.com/mitre-attack/attack-navigator/issues/8).<|MERGE_RESOLUTION|>--- conflicted
+++ resolved
@@ -9,18 +9,14 @@
     The creation of the tag can be disabled with the --no-git-tag-version if desired.
 -->
 
-<<<<<<< HEAD
 # v4.6.0 - 25 April 2022
 
-Updated the Navigator configuration file and version in support of the v11 ATT&CK release.
-=======
-# Changes staged in develop - 19 April 2022
+Updated the Navigator in support of the ATT&CK v11 release.
 
 ## Improvements
 
 - Revised the rigid versioning structure in the configuration file which enforced too many constraints on importing custom data. Added new fields `version.version` and `domain.identifier` to improve how Navigator derives domain information. More details are provided in the [integration documentation](https://github.com/center-for-threat-informed-defense/attack-workbench-frontend/blob/develop/docs/integrations.md#attck-navigator-integration) on how to integrate the ATT&CK Navigator with the ATT&CK Workbench. See issue [#370](https://github.com/mitre-attack/attack-navigator/issues/370).
 
->>>>>>> 9367a36e
 
 # v4.5.5 - 7 January 2022
 
