--- conflicted
+++ resolved
@@ -20,11 +20,8 @@
 - Added ability to render SVG export in dark mode. See issue [#556](https://github.com/mitre-attack/attack-navigator/issues/556).
 - Added the ability to configure whether or not to display the metadata underline either by editing `src/assets/config.json` or through the "Create Customized Navigator" interface. See issue [#400](https://github.com/mitre-attack/attack-navigator/issues/400)
 - Updated Angular from 11.0.3 to 14.3.0.
-<<<<<<< HEAD
 - Added the ability to be able to select whether or not to display the metadata underline either by changing the config file or by using the customized navigator. See issue [#400](https://github.com/mitre-attack/attack-navigator/issues/400).
 - Added functionality to scroll across the open tabs in the navigator. See issue [#581](https://github.com/mitre-attack/attack-navigator/issues/580).
-=======
->>>>>>> 8144dbf1
 
 ## Miscellaneous
 - Refactored the codebase to improve maintainability of the application.
