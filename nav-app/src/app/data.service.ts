import { Injectable } from '@angular/core';
import { HttpClient } from '@angular/common/http'
// import { Http } from '@angular/http'
import { Observable } from "rxjs/Rx"
import { fromPromise } from 'rxjs/observable/fromPromise';
import { TaxiiConnect, Server, Collections, Collection, Status } from './taxii2lib';

@Injectable({
    providedIn: 'root',
})
export class DataService {

    constructor(private http: HttpClient) {
        console.log("initializing data service singleton")
        let subscription = this.getConfig().subscribe({
            next: (config) => {
                this.setUpURLs(config["versions"]);
            },
            complete: () => { if (subscription) subscription.unsubscribe(); } //prevent memory leaks
        })
    }

    public domain_backwards_compatibility = {
        "mitre-enterprise": "enterprise-attack",
        "mitre-mobile": "mobile-attack"
    }
    public domains: Domain[] = [];
    public versions: any[] = [];

    public subtechniquesEnabled: boolean = true;

    /**
     * Callback functions passed to this function will be called after data is loaded
     * @param {*} callback callback function to call when data is done loading
     */
    public onDataLoad(domainID, callback) {
        this.getDomain(domainID).dataLoadedCallbacks.push(callback);
    }

    /**
     * Parse the given stix bundle into the relevant data holders
     * @param {any[]} stixBundle: the STIX bundle to parse
     */
    parseBundle(domain: Domain, stixBundles: any[]): void {
        let platforms = new Set<String>();
        let seenIDs = new Set<String>();
        for (let bundle of stixBundles) {
            let techniqueSDOs = [];
            let matrixSDOs = [];
            let idToTechniqueSDO = new Map<string, any>();
            let idToTacticSDO = new Map<string, any>();
            for (let sdo of bundle.objects) { //iterate through stix domain objects in the bundle
                // ignore deprecated and revoked objects in the bundle?
                if (sdo.x_mitre_deprecated || sdo.revoked) continue;
                
                // Filter out object not included in this domain if domains field is available
                if ("x_mitre_domains" in sdo && !sdo.x_mitre_domains.includes(domain.domain_identifier)) continue; 
                
                // filter out duplicates
                if (!seenIDs.has(sdo.id)) seenIDs.add(sdo.id)
                else continue;

                // parse according to type
                switch(sdo.type) {
                    case "intrusion-set":
                        domain.groups.push(new Group(sdo, this));
                        break;
                    case "malware":
                    case "tool":
                        let soft = new Software(sdo, this)
                        domain.software.push(soft);
                        break;
                    case "course-of-action":
                        domain.mitigations.push(new Mitigation(sdo, this));
                        break;
                    case "relationship":
                        if (sdo.relationship_type == "subtechnique-of" && this.subtechniquesEnabled) {
                            // record subtechnique:technique relationship
                            if (domain.relationships["subtechniques_of"].has(sdo.target_ref)) {
                                let ids = domain.relationships["subtechniques_of"].get(sdo.target_ref);
                                ids.push(sdo.source_ref);
                            } else {
                                domain.relationships["subtechniques_of"].set(sdo.target_ref, [sdo.source_ref])
                            }
                        } else if (sdo.relationship_type == "uses") {
                            if (sdo.source_ref.startsWith("intrusion-set") && sdo.target_ref.startsWith("attack-pattern")) {
                                // record group:technique relationship
                                if (domain.relationships["group_uses"].has(sdo.source_ref)) {
                                    let ids = domain.relationships["group_uses"].get(sdo.source_ref);
                                    ids.push(sdo.target_ref);
                                } else {
                                    domain.relationships["group_uses"].set(sdo.source_ref, [sdo.target_ref])
                                }
                            } else if ((sdo.source_ref.startsWith("malware") || sdo.source_ref.startsWith("tool")) && sdo.target_ref.startsWith("attack-pattern")) {
                                // record software:technique relationship
                                if (domain.relationships["software_uses"].has(sdo.source_ref)) {
                                    let ids = domain.relationships["software_uses"].get(sdo.source_ref);
                                    ids.push(sdo.target_ref);
                                } else {
                                    domain.relationships["software_uses"].set(sdo.source_ref, [sdo.target_ref])
                                }
                            }
                        } else if (sdo.relationship_type == "mitigates") {
                            if (domain.relationships["mitigates"].has(sdo.source_ref)) {
                                let ids = domain.relationships["mitigates"].get(sdo.source_ref);
                                ids.push(sdo.target_ref);
                            } else {
                                domain.relationships["mitigates"].set(sdo.source_ref, [sdo.target_ref])
                            }
                        } else if (sdo.relationship_type == 'revoked-by') {
                            // record stix object: stix object relationship
                            domain.relationships["revoked_by"].set(sdo.source_ref, sdo.target_ref)
                        }
                        break;
                    case "attack-pattern":
                        idToTechniqueSDO.set(sdo.id, sdo);
                        if (!sdo.x_mitre_is_subtechnique) {
                            techniqueSDOs.push(sdo);
                        }
                        break;
                    case "x-mitre-tactic":
                        idToTacticSDO.set(sdo.id, sdo);
                        break;
                    case "x-mitre-matrix":
                        matrixSDOs.push(sdo);
                        break;
                    case "note":
                        domain.notes.push(new Note(sdo));
                        break;
                }
            }

            //create techniques
            for (let techniqueSDO of techniqueSDOs) {
                let subtechniques: Technique[] = [];
                if (this.subtechniquesEnabled) {
                    if (domain.relationships.subtechniques_of.has(techniqueSDO.id)) {
                        domain.relationships.subtechniques_of.get(techniqueSDO.id).forEach((sub_id) => {
                            if (idToTechniqueSDO.has(sub_id)) {
                                let subtechnique = new Technique(idToTechniqueSDO.get(sub_id), [], this);
                                subtechniques.push(subtechnique);
                                domain.subtechniques.push(subtechnique);
                            }
                            // else the target was revoked or deprecated and we can skip honoring the relationship
                        })
                    }
                }
                domain.techniques.push(new Technique(techniqueSDO, subtechniques, this));
            }

            //create matrices, which also creates tactics and filters techniques
            for (let matrixSDO of matrixSDOs) {
                domain.matrices.push(new Matrix(matrixSDO, idToTacticSDO, domain.techniques, this));
            }

            // parse platforms
            for (let technique of domain.techniques) {
                if (technique.platforms) {
                    for (let platform of technique.platforms) {
                        platforms.add(platform)
                    }
                }
            }
            for (let subtechnique of domain.subtechniques) {
                for (let platform of subtechnique.platforms) {
                    platforms.add(platform)
                }
            }
        }
        domain.platforms = Array.from(platforms); // convert to array

        // data loading complete; update watchers
        domain.dataLoaded = true;
        console.log("data.service parsing complete")
        for (let callback of domain.dataLoadedCallbacks) {
            callback();
        }
    }

    // Observable for data in config.json
    private configData$: Observable<Object>;

    // Observable for data
    private domainData$: Observable<Object>;

    // URLs in case config file doesn't load properly
    private enterpriseAttackURL: string = "https://raw.githubusercontent.com/mitre/cti/master/enterprise-attack/enterprise-attack.json";
    private mobileAttackURL: string = "https://raw.githubusercontent.com/mitre/cti/master/mobile-attack/mobile-attack.json";

    /**
     * Set up the URLs for data
     * @param {versions} list of versions and domains defined in the configuration file
     * @memberof DataService
     */
    setUpURLs(versions: []){
        versions.forEach( (version: any) => {
            let v: string = version["name"];
            this.versions.push(v);
            version["domains"].forEach( (domain: any) => {
                let id = this.getDomainID(domain["name"], v);
                let name = domain["name"];
                let domainObject = new Domain(id, name, v)

                if (domain["taxii_url"] && domain["taxii_collection"]) {
                    domainObject.taxii_url = domain["taxii_url"];
                    domainObject.taxii_collection = domain["taxii_collection"];
                } else {
                    domainObject.urls = domain["data"]
                }
                this.domains.push(domainObject);
            });
        });

        if (this.domains.length == 0) { // issue loading config
            let currVersion = "ATT&CK v7";
            let enterpriseDomain = new Domain(this.getDomainID("Enterprise", currVersion), "Enterprise", currVersion);
            enterpriseDomain.urls = [this.enterpriseAttackURL];
            let mobileDomain = new Domain(this.getDomainID("Mobile", currVersion), "Mobile", currVersion);
            mobileDomain.urls = [this.mobileAttackURL];

            this.versions.push(currVersion);
            this.domains.push(enterpriseDomain);
            this.domains.push(mobileDomain);
            console.log(this.domains)
        }
    }

    /**
     * get the current config
     * @param {boolean} refresh: if true fetches the config from file. Otherwise, only fetches if it's never been fetched before
     */
    getConfig(refresh:boolean = false){
        if (refresh || !this.configData$) {
            this.configData$ = this.http.get("./assets/config.json");
        }
        return this.configData$;
    }

    /**
     * Fetch the domain data from the endpoint
     */
    getDomainData(domain: Domain, refresh: boolean = false) : Observable<Object>{
        if (domain.taxii_collection && domain.taxii_url) {
            console.log("fetching data from TAXII server");
            let conn = new TaxiiConnect(domain.taxii_url, '', '', 5000);
            let collectionInfo: any = {
                'id': domain.taxii_collection,
                'title': domain.name,
                'description': '',
                'can_read': true,
                'can_write': false,
                'media_types': ['application/vnd.oasis.stix+json']
            }
            const collection = new Collection(collectionInfo, domain.taxii_url + 'stix', conn);
            this.domainData$ = Observable.forkJoin(fromPromise(collection.getObjects('', undefined)));
        } else if (refresh || !this.domainData$) {
            console.log("retrieving data", domain.urls)
            let bundleData = [];
            domain.urls.forEach((url) => {
                bundleData.push(this.http.get(url));
            });

            this.domainData$ = Observable.forkJoin(bundleData);
        }
        return this.domainData$;
    }

    /**
     * Load and parse domain data
     */
<<<<<<< HEAD
    loadDomainData(domainID: string, refresh: boolean = false, includeAll: boolean = false): Promise<any> {
=======
    loadDomainData(domainID: string, refresh: boolean = false): Promise<any> {
>>>>>>> 8819266b
        let dataPromise: Promise<any> = new Promise((resolve, reject) => {
            let domain = this.getDomain(domainID);
            if (domain.dataLoaded && !refresh) resolve(null);
            if (domain) {
                let subscription = this.getDomainData(domain, refresh).subscribe({
                    next: (data: Object[]) => {
                        this.parseBundle(domain, data);
                        resolve(null);
                    },
                    complete: () => { if (subscription) subscription.unsubscribe(); } //prevent memory leaks
                });
            } else if (!domain) { // domain not defined in config
                reject("'" + domainID + "' is not a valid domain.")
            }
        });
        return dataPromise;
    }

    /**
     * Get domain object by domain ID
     */
    getDomain(domainID: string): Domain {
        return this.domains.find((d) => d.id === domainID);
    }

    /**
     * Get domain ID from domain name & version
     */
    getDomainID(domain: string, version: string): string {
        if (!version) { // layer with no specified version defaults to current version
            version = this.versions[0];
        }
        return domain.replace(/\s/g, "-").concat('-', version.replace(/\s/g, "-").replace("&", "a").toLowerCase()).toLowerCase();
    }

    /**
     * Retrieves the first version defined in the config file
     */
    getCurrentVersion() {
        return this.versions[0].match(/v[0-9]/g)[0].toLowerCase();
    }

    /**
     * Is the given version supported?
     */
    isSupported(version: string) {
        return version.match(/[0-9]/g)[0] < this.versions[this.versions.length - 1].match(/[0-9]/g)[0]? false : true;
    }
<<<<<<< HEAD

    /**
     * Compare two ATT&CK versions and return a set of object changes
     * @param previous imported layer version to upgrade from
     * @param latest latest ATT&CK version to upgrade to
     */
    public changelogLoaded: boolean = false;
    public compareVersions(prevDomainID: string, latestDomainID: string): VersionChangelog<Technique> {
        let changelog = new VersionChangelog<Technique>(prevDomainID, latestDomainID);
        let previousDomain = this.getDomain(prevDomainID);
        let latestDomain = this.getDomain(latestDomainID);

        let previousTechniques = previousDomain.techniques.concat(previousDomain.subtechniques);
        let latestTechniques = latestDomain.techniques.concat(latestDomain.subtechniques);
        for (let latestTechnique of latestTechniques) {
            if (!latestTechnique) continue;

            let prevTechnique = previousTechniques.find(p => p.id == latestTechnique.id);
            if (!prevTechnique) {
                 // object doesn't exist in previous version, added to latest version
                changelog.additions.push(latestTechnique);
            }
            else if (latestTechnique.modified == prevTechnique.modified) {
                // no changes made to the object
                changelog.unchanged.push(latestTechnique);
            } else {
                // changes were made to the object
                if (latestTechnique.revoked && !prevTechnique.revoked) {
                    // object was revoked since the previous version
                    changelog.revocations.push(latestTechnique);
                } else if (latestTechnique.deprecated && !prevTechnique.deprecated) {
                    // object was deprecated since the previous version
                    changelog.deprecations.push(latestTechnique);
                } else if (latestTechnique.compareVersion(prevTechnique.version) != 0) {
                    // version number changed
                    changelog.changes.push(latestTechnique);
                } else { // minor change
                    changelog.minor_changes.push(latestTechnique);
                }
            }
        }
        this.changelogLoaded = true;
        return changelog;
    }
=======
>>>>>>> 8819266b
}

/**
 * Common attributes for STIX objects
 */
export abstract class BaseStix {
    public readonly id: string;          // STIX ID
    public readonly attackID: string;    // ATT&CK ID
    public readonly name: string;        // name of object
    public readonly description: string; // description of object
    public readonly url: string;         // URL of object on the ATT&CK website
    protected readonly dataService: DataService;
    constructor(stixSDO: any, dataService: DataService) {
        this.id = stixSDO.id;
        this.name = stixSDO.name;
        this.description = stixSDO.description;
        this.attackID = stixSDO.external_references[0].external_id;
        this.url = stixSDO.external_references[0].url;
        this.dataService = dataService;
    }
<<<<<<< HEAD

    public compareVersion(v: string): number {
        if (!this.version || !v) return 0; // one or both of the objects have no version

        let thisVersion = this.version.split('.');
        let prevVersion = v.split('.');
        for (let i = 0; i < Math.max(thisVersion.length, prevVersion.length); i++) {
            if (thisVersion.length == prevVersion.length && thisVersion.length < i) return 0;
            if (thisVersion.length < i) return -1;
            if (prevVersion.length < i) return 1;
            if (+thisVersion[i] == +prevVersion[i]) continue;
            return +thisVersion[i] - +prevVersion[i];
        }
        return 0
    }

    /**
     * get the stix object that this object is revoked by
     * @returns {string} object ID this object is revoked by
     */
     public revoked_by(domainID): string {
        let rels = this.dataService.getDomain(domainID).relationships.revoked_by;
        if (rels.has(this.id)) return rels.get(this.id);
        else return undefined;
    }
=======
>>>>>>> 8819266b
}

/**
 * Object representing an ATT&CK matrix (x-mitre-matrix)
 */
export class Matrix extends BaseStix {
    public readonly tactics: Tactic[]; //tactics found under this Matrix
    /**
     * Creates an instance of Matrix.
     * @param {*} stixSDO for the matrix
     * @param {Map<string, any>} idToTacticSDO map of tactic ID to tactic SDO
     * @param {Technique[]} techniques all techniques defined in the domain
     */
    constructor(stixSDO: any, idToTacticSDO: Map<string, any>, techniques: Technique[], dataService: DataService) {
        super(stixSDO, dataService);
        this.tactics = stixSDO.tactic_refs.map((tacticID) => new Tactic(idToTacticSDO.get(tacticID), techniques, this.dataService))
    }
}

/**
 * Object representing a Tactic (x-mitre-tactic) in the ATT&CK matrix
 */
export class Tactic extends BaseStix {
    public readonly techniques: Technique[];  // techniques found under this tactic
    public readonly shortname: string;        // shortname property, AKA phase-name for techniques' kill-chain phases
    /**
     * Creates an instance of Tactic.
     * @param {*} stixSDO for the tactic
     * @param {Technique[]} techniques all techniques in the domain
     */
    constructor(stixSDO: any, techniques: Technique[], dataService: DataService) {
        super(stixSDO, dataService);
        this.shortname = stixSDO.x_mitre_shortname;
        this.techniques = techniques.filter((technique: Technique) => technique.tactics.includes(this.shortname));
    }
}
/**
 * Object representing a Technique (attack-pattern) in the ATT&CK matrix
 */
export class Technique extends BaseStix {
    public readonly platforms: string[];        // platforms for this technique.
    public readonly tactics: string[];          // tactics this technique is found under in phase-name format
    public readonly subtechniques: Technique[]; // subtechniques under this technique
    public readonly datasources: string;        // data sources of the technique
    public parent: Technique = null;            // parent technique. Only present if it's a sub-technique
    public get isSubtechnique() { return this.parent != null; }
    /**
     * Creates an instance of Technique.
     * @param {*} stixSDO for the technique
     * @param {Technique[]} subtechniques occuring under the technique
     */
    constructor(stixSDO: any, subtechniques: Technique[], dataService: DataService) {
        super(stixSDO, dataService);
        this.platforms = stixSDO.x_mitre_platforms;
      	if (stixSDO.x_mitre_data_sources !== undefined)
		      this.datasources = stixSDO.x_mitre_data_sources.toString();
	    else
		      this.datasources = "";
        this.tactics = stixSDO.kill_chain_phases.map((phase) => phase.phase_name);

        this.subtechniques = subtechniques;
        for (let subtechnique of this.subtechniques) {
            subtechnique.parent = this;
        }
    }

    /**
     * Get an ID identifying this technique under a specific tactic
     * @param {string|Tactic} tactic tactic name in phase-name/shortname format, or a Tactic object itself
     * @returns {string} ID for this technique under that tactic
     */
    public get_technique_tactic_id(tactic: string | Tactic): string {
        let tactic_shortname = tactic instanceof Tactic? tactic.shortname : tactic;
        if (!this.tactics.includes(tactic_shortname)) throw new Error(tactic_shortname + " is not a tactic of " + this.attackID);
        return this.attackID + "^" + tactic_shortname;
    }

    /**
     * Get all possible IDs identifying this technique under tactics
     * Basically the same as calling get_technique_tactic_id with all valid tactic values
     */
    public get_all_technique_tactic_ids(): string[] {
        return this.tactics.map((shortname: string) => this.get_technique_tactic_id(shortname));
    }
}

<<<<<<< HEAD
export class VersionChangelog<T> {
    public previousVersion: string;
    public latestVersion: string;
    public additions: T[] = []; // new objects added to newest version
    public changes: T[] = []; // object changes between versions
    public minor_changes: T[] = []; // changes to objects without version increments
    public deprecations: T[] = []; // objects deprecated since older version
    public revocations: T[] = []; // objects revoked since older version
    public unchanged: T[] = []; // objects which have not changed between versions

    constructor(prev: string, latest: string) {
        this.previousVersion = prev;
        this.latestVersion = latest;
    }

    public length(): number {
        return this.id_length('additions')
            + this.id_length('changes')
            + this.id_length('minor_changes')
            + this.id_length('deprecations')
            + this.id_length('revocations')
            + this.id_length('unchanged');
    }

    public id_length(section: string): number {
        if (['deprecations', 'revocations'].includes(section)) {
            return this[section].length;
        }

        let count = 0;
        for (let object of this[section]) {
            count += object.get_all_technique_tactic_ids().length;
        }
        return count;
    }
}

=======
>>>>>>> 8819266b
/**
 * Object representing a Software (tool, malware) in the ATT&CK catalogue
 */
export class Software extends BaseStix {
    public readonly platforms: string[] = []; //platforms for this software

    /**
     * Creates an instance of Software.
     * @param {*} stixSDO for the software
     * @param {DataService} DataService the software occurs within
    */
    constructor(stixSDO: any, dataService: DataService) {
        super(stixSDO, dataService);
        this.platforms = stixSDO.x_mitre_platforms;
    }

    /**
     * get techniques used by this software
     * @returns {string[]} technique IDs used by this software
     */
    public used(domainID): string[] {
        let rels = this.dataService.getDomain(domainID).relationships.software_uses;
        if (rels.has(this.id)) return rels.get(this.id);
        else return [];
    }
    /**
     * Return all related techniques
     */
    public relatedTechniques(domainID): string[] {
        return this.used(domainID);
    }
}
/**
 * Object representing a Group (intrusion-set) in the ATT&CK catalogue
 */
export class Group extends BaseStix {
    /**
     * get techniques used by this group
     * @returns {string[]} technique IDs used by this group
     */
    public used(domainID): string[] {
        let rels = this.dataService.getDomain(domainID).relationships.group_uses;
        if (rels.has(this.id)) return rels.get(this.id);
        else return [];
    }
    /**
     * Return all related techniques
     */
    public relatedTechniques(domainID): string[] {
        return this.used(domainID);
    }
}

/**
 * Object representing a Mitigation (course-of-action) in the ATT&CK catalogue
 */
export class Mitigation extends BaseStix {
    /**
     * get techniques mitigated by this mitigation
     * @returns {string[]} list of technique IDs
     */
    public mitigated(domainID): string[] {
        let rels = this.dataService.getDomain(domainID).relationships.mitigates;
        if (rels.has(this.id)) {
            return rels.get(this.id);
        }
        else return [];
    }
    /**
     * Return all related techniques
     */
    public relatedTechniques(domainID): string[] {
        return this.mitigated(domainID);
    }
}

export class Note {
    public readonly abstract?: string; // brief summary of note content
    public readonly content: string; // content of the note
    public readonly object_refs: string[]; // list of STIX objects the note is applied to

    /**
     * Creates an instance of Note.
     * @param {*} stixSDO for the note
    */
    constructor(stixSDO: any) {
        if (stixSDO.abstract) this.abstract = stixSDO.abstract;
        this.content = stixSDO.content;
        this.object_refs = stixSDO.object_refs;
    }
}

export class Domain {
    public readonly id: string; // domain ID
    public get domain_identifier(): string { //domain ID without the version suffix
        let parts = this.id.split("-");
        parts.pop();
        return parts.join("-");
    }
    public readonly name: string; // domain display name
    public readonly version: string; // ATT&CK version number

    public urls: string[] = [];
    public taxii_url: string = "";
    public taxii_collection: string = "";
    public dataLoaded: boolean = false;
    public dataLoadedCallbacks: any[] = [];

    public matrices: Matrix[] = [];
    public tactics: Tactic[] = [];
    public techniques: Technique[] = [];
    public platforms: String[] = []; // platforms defined on techniques and software of the domain
    public subtechniques: Technique[] = [];
    public software: Software[] = [];
    public groups: Group[] = [];
    public mitigations: Mitigation[] = [];
    public notes: Note[] = [];
    public relationships: any = {
        // subtechnique subtechnique-of technique
        // ID of technique to [] of subtechnique IDs
        subtechniques_of: new Map<string, string[]>(),
        // group uses technique
        // ID of group to [] of technique IDs
        group_uses: new Map<string, string[]>(),
        // group uses technique
        // ID of group to [] of technique IDs
        software_uses: new Map<string, string[]>(),
        // mitigation mitigates technique
        // ID of mitigation to [] of technique IDs
        mitigates: new Map<string, string[]>(),
        // object is revoked-by object
        // ID of object to ID of revoking object
        revoked_by: new Map<string, string>()
    }

    constructor(id: string, name: string, version: string) {
        this.id = id;
        this.name = name;
        this.version = version;
    }

    /**
     * Get version of this domain
     */
    getVersion() {
        return this.version.match(/[0-9]/g)[0];
    }
}<|MERGE_RESOLUTION|>--- conflicted
+++ resolved
@@ -41,7 +41,7 @@
      * Parse the given stix bundle into the relevant data holders
      * @param {any[]} stixBundle: the STIX bundle to parse
      */
-    parseBundle(domain: Domain, stixBundles: any[]): void {
+    parseBundle(domain: Domain, stixBundles: any[], includeAll: boolean = false): void {
         let platforms = new Set<String>();
         let seenIDs = new Set<String>();
         for (let bundle of stixBundles) {
@@ -51,7 +51,7 @@
             let idToTacticSDO = new Map<string, any>();
             for (let sdo of bundle.objects) { //iterate through stix domain objects in the bundle
                 // ignore deprecated and revoked objects in the bundle?
-                if (sdo.x_mitre_deprecated || sdo.revoked) continue;
+                if (!includeAll && (sdo.x_mitre_deprecated || sdo.revoked)) continue;
                 
                 // Filter out object not included in this domain if domains field is available
                 if ("x_mitre_domains" in sdo && !sdo.x_mitre_domains.includes(domain.domain_identifier)) continue; 
@@ -268,18 +268,14 @@
     /**
      * Load and parse domain data
      */
-<<<<<<< HEAD
     loadDomainData(domainID: string, refresh: boolean = false, includeAll: boolean = false): Promise<any> {
-=======
-    loadDomainData(domainID: string, refresh: boolean = false): Promise<any> {
->>>>>>> 8819266b
         let dataPromise: Promise<any> = new Promise((resolve, reject) => {
             let domain = this.getDomain(domainID);
             if (domain.dataLoaded && !refresh) resolve(null);
             if (domain) {
                 let subscription = this.getDomainData(domain, refresh).subscribe({
                     next: (data: Object[]) => {
-                        this.parseBundle(domain, data);
+                        this.parseBundle(domain, data, includeAll);
                         resolve(null);
                     },
                     complete: () => { if (subscription) subscription.unsubscribe(); } //prevent memory leaks
@@ -321,7 +317,6 @@
     isSupported(version: string) {
         return version.match(/[0-9]/g)[0] < this.versions[this.versions.length - 1].match(/[0-9]/g)[0]? false : true;
     }
-<<<<<<< HEAD
 
     /**
      * Compare two ATT&CK versions and return a set of object changes
@@ -366,8 +361,6 @@
         this.changelogLoaded = true;
         return changelog;
     }
-=======
->>>>>>> 8819266b
 }
 
 /**
@@ -379,6 +372,11 @@
     public readonly name: string;        // name of object
     public readonly description: string; // description of object
     public readonly url: string;         // URL of object on the ATT&CK website
+    public readonly created: string;     // date object was created
+    public readonly modified: string;    // date object was last modified
+    public readonly revoked: boolean;    // is the object revoked?
+    public readonly deprecated: boolean; // is the object deprecated?
+    public readonly version: string;     // object version
     protected readonly dataService: DataService;
     constructor(stixSDO: any, dataService: DataService) {
         this.id = stixSDO.id;
@@ -386,9 +384,13 @@
         this.description = stixSDO.description;
         this.attackID = stixSDO.external_references[0].external_id;
         this.url = stixSDO.external_references[0].url;
+        this.created = stixSDO.created;
+        this.modified = stixSDO.modified;
+        this.revoked = stixSDO.revoked ? stixSDO.revoked : false;
+        this.deprecated = stixSDO.x_mitre_deprecated ? stixSDO.x_mitre_deprecated : false;
+        this.version = stixSDO.x_mitre_version ? stixSDO.x_mitre_version : '';
         this.dataService = dataService;
     }
-<<<<<<< HEAD
 
     public compareVersion(v: string): number {
         if (!this.version || !v) return 0; // one or both of the objects have no version
@@ -414,8 +416,6 @@
         if (rels.has(this.id)) return rels.get(this.id);
         else return undefined;
     }
-=======
->>>>>>> 8819266b
 }
 
 /**
@@ -449,7 +449,10 @@
     constructor(stixSDO: any, techniques: Technique[], dataService: DataService) {
         super(stixSDO, dataService);
         this.shortname = stixSDO.x_mitre_shortname;
-        this.techniques = techniques.filter((technique: Technique) => technique.tactics.includes(this.shortname));
+        this.techniques = techniques.filter((technique: Technique) => {
+            if (!technique.revoked && !technique.deprecated)
+                return technique.tactics.includes(this.shortname)
+        });
     }
 }
 /**
@@ -474,7 +477,10 @@
 		      this.datasources = stixSDO.x_mitre_data_sources.toString();
 	    else
 		      this.datasources = "";
-        this.tactics = stixSDO.kill_chain_phases.map((phase) => phase.phase_name);
+
+        if (!this.revoked && !this.deprecated) {
+            this.tactics = stixSDO.kill_chain_phases.map((phase) => phase.phase_name);
+        }
 
         this.subtechniques = subtechniques;
         for (let subtechnique of this.subtechniques) {
@@ -498,11 +504,11 @@
      * Basically the same as calling get_technique_tactic_id with all valid tactic values
      */
     public get_all_technique_tactic_ids(): string[] {
+        if (this.revoked || this.deprecated) return [];
         return this.tactics.map((shortname: string) => this.get_technique_tactic_id(shortname));
     }
 }
 
-<<<<<<< HEAD
 export class VersionChangelog<T> {
     public previousVersion: string;
     public latestVersion: string;
@@ -540,8 +546,6 @@
     }
 }
 
-=======
->>>>>>> 8819266b
 /**
  * Object representing a Software (tool, malware) in the ATT&CK catalogue
  */
