import { Injectable } from '@angular/core';
import { HttpClient } from '@angular/common/http'
import { Observable } from "rxjs/Rx"
import { fromPromise } from 'rxjs/observable/fromPromise';
import { TaxiiConnect, Collection } from './taxii2lib';

@Injectable({
    providedIn: 'root',
})
export class DataService {

    constructor(private http: HttpClient) {
        console.log("initializing data service")
        let subscription = this.getConfig().subscribe({
            next: (config) => {
                this.setUpURLs(config["versions"]);
            },
            complete: () => { if (subscription) subscription.unsubscribe(); } //prevent memory leaks
        })
    }

    public domain_backwards_compatibility = {
        "mitre-enterprise": "enterprise-attack",
        "mitre-mobile": "mobile-attack"
    }
    public domains: Domain[] = [];
    public versions: any[] = [];

    public subtechniquesEnabled: boolean = true;

    /**
     * Callback functions passed to this function will be called after data is loaded
     * @param {string} domainVersionID the ID of the domain and version to load
     * @param {*} callback callback function to call when data is done loading
     */
    public onDataLoad(domainVersionID, callback) {
        this.getDomain(domainVersionID).dataLoadedCallbacks.push(callback);
    }

    /**
     * Parse the given stix bundle into the relevant data holders
     * @param domain
     * @param stixBundles
     */
    parseBundle(domain: Domain, stixBundles: any[]): void {
        let platforms = new Set<String>();
        let seenIDs = new Set<String>();
        for (let bundle of stixBundles) {
            let techniqueSDOs = [];
            let matrixSDOs = [];
            let idToTechniqueSDO = new Map<string, any>();
            let idToTacticSDO = new Map<string, any>();
            for (let sdo of bundle.objects) { //iterate through stix domain objects in the bundle
                // Filter out object not included in this domain if domains field is available
                if ("x_mitre_domains" in sdo && sdo.x_mitre_domains.length > 0 && !sdo.x_mitre_domains.includes(domain.domain_identifier)) continue;

                // filter out duplicates
                if (!seenIDs.has(sdo.id)) seenIDs.add(sdo.id)
                else continue;

                // parse according to type
                switch (sdo.type) {
                    case "x-mitre-data-component":
                        domain.dataComponents.push(new DataComponent(sdo, this));
                        break;
                    case "x-mitre-data-source":
                        domain.dataSources.set(sdo.id, { name: sdo.name, external_references: sdo.external_references });
                        break;
                    case "intrusion-set":
                        domain.groups.push(new Group(sdo, this));
                        break;
                    case "malware":
                    case "tool":
                        let soft = new Software(sdo, this)
                        domain.software.push(soft);
                        break;
                    case "course-of-action":
                        domain.mitigations.push(new Mitigation(sdo, this));
                        break;
                    case "relationship":
                        if (sdo.relationship_type == "subtechnique-of" && this.subtechniquesEnabled) {
                            // record subtechnique:technique relationship
                            if (domain.relationships["subtechniques_of"].has(sdo.target_ref)) {
                                let ids = domain.relationships["subtechniques_of"].get(sdo.target_ref);
                                ids.push(sdo.source_ref);
                            } else {
                                domain.relationships["subtechniques_of"].set(sdo.target_ref, [sdo.source_ref])
                            }
                        } else if (sdo.relationship_type == "uses") {
                            if (sdo.source_ref.startsWith("intrusion-set") && sdo.target_ref.startsWith("attack-pattern")) {
                                // record group:technique relationship
                                if (domain.relationships["group_uses"].has(sdo.source_ref)) {
                                    let ids = domain.relationships["group_uses"].get(sdo.source_ref);
                                    ids.push(sdo.target_ref);
                                } else {
                                    domain.relationships["group_uses"].set(sdo.source_ref, [sdo.target_ref])
                                }
                            } else if ((sdo.source_ref.startsWith("malware") || sdo.source_ref.startsWith("tool")) && sdo.target_ref.startsWith("attack-pattern")) {
                                // record software:technique relationship
                                if (domain.relationships["software_uses"].has(sdo.source_ref)) {
                                    let ids = domain.relationships["software_uses"].get(sdo.source_ref);
                                    ids.push(sdo.target_ref);
                                } else {
                                    domain.relationships["software_uses"].set(sdo.source_ref, [sdo.target_ref])
                                }
                            }
                        } else if (sdo.relationship_type == "mitigates") {
                            if (domain.relationships["mitigates"].has(sdo.source_ref)) {
                                let ids = domain.relationships["mitigates"].get(sdo.source_ref);
                                ids.push(sdo.target_ref);
                            } else {
                                domain.relationships["mitigates"].set(sdo.source_ref, [sdo.target_ref])
                            }
                        } else if (sdo.relationship_type == 'revoked-by') {
                            // record stix object: stix object relationship
                            domain.relationships["revoked_by"].set(sdo.source_ref, sdo.target_ref)
                        } else if (sdo.relationship_type === 'detects') {
                            if (domain.relationships["component_rel"].has(sdo.source_ref)) {
                                let ids = domain.relationships["component_rel"].get(sdo.source_ref);
                                ids.push(sdo.target_ref);
                            } else {
                                domain.relationships["component_rel"].set(sdo.source_ref, [sdo.target_ref])
                            }
                        }
                        break;
                    case "attack-pattern":
                        idToTechniqueSDO.set(sdo.id, sdo);
                        if (!sdo.x_mitre_is_subtechnique) {
                            techniqueSDOs.push(sdo);
                        }
                        break;
                    case "x-mitre-tactic":
                        idToTacticSDO.set(sdo.id, sdo);
                        break;
                    case "x-mitre-matrix":
                        matrixSDOs.push(sdo);
                        break;
                    case "note":
                        domain.notes.push(new Note(sdo));
                        break;
                }
            }

            //create techniques
            for (let techniqueSDO of techniqueSDOs) {
                let subtechniques: Technique[] = [];
                if (this.subtechniquesEnabled) {
                    if (domain.relationships.subtechniques_of.has(techniqueSDO.id)) {
                        domain.relationships.subtechniques_of.get(techniqueSDO.id).forEach((sub_id) => {
                            if (idToTechniqueSDO.has(sub_id)) {
                                let subtechnique = new Technique(idToTechniqueSDO.get(sub_id), [], this);
                                subtechniques.push(subtechnique);
                                domain.subtechniques.push(subtechnique);
                            }
                            // else the target was revoked or deprecated and we can skip honoring the relationship
                        })
                    }
                }
                domain.techniques.push(new Technique(techniqueSDO, subtechniques, this));
            }

            //create matrices, which also creates tactics and filters techniques
            for (let matrixSDO of matrixSDOs) {
                domain.matrices.push(new Matrix(matrixSDO, idToTacticSDO, domain.techniques, this));
            }

            // parse platforms
            for (let technique of domain.techniques) {
                if (technique.platforms) {
                    for (let platform of technique.platforms) {
                        platforms.add(platform)
                    }
                }
            }
            for (let subtechnique of domain.subtechniques) {
                for (let platform of subtechnique.platforms) {
                    platforms.add(platform)
                }
            }
        }
        domain.platforms = Array.from(platforms); // convert to array

        // data loading complete; update watchers
        domain.dataLoaded = true;
        for (let callback of domain.dataLoadedCallbacks) {
            callback();
        }
    }

    // Observable for data in config.json
    private configData$: Observable<Object>;

    // Observable for data
    private domainData$: Observable<Object>;

    // URLs in case config file doesn't load properly
    private latestVersion: Version = {name: "ATT&CK v10", number: "10"};
    private enterpriseAttackURL: string = "https://raw.githubusercontent.com/mitre/cti/master/enterprise-attack/enterprise-attack.json";
    private mobileAttackURL: string = "https://raw.githubusercontent.com/mitre/cti/master/mobile-attack/mobile-attack.json";
    private icsAttackURL: string = "https://raw.githubusercontent.com/mitre/cti/master/ics-attack/ics-attack.json";

    /**
     * Set up the URLs for data
     * @param {versions} list of versions and domains defined in the configuration file
     * @memberof DataService
     */
    setUpURLs(versions: []){
        versions.forEach( (version: any) => {
            let v: Version = new Version(version["name"], version["version"]);
            this.versions.push(v);
            version["domains"].forEach( (domain: any) => {
                let identifier = domain["identifier"];
                let domainObject = new Domain(identifier, domain["name"], v);

                if (domain["taxii_url"] && domain["taxii_collection"]) {
                    domainObject.taxii_url = domain["taxii_url"];
                    domainObject.taxii_collection = domain["taxii_collection"];
                } else {
                    domainObject.urls = domain["data"]
                }
                this.domains.push(domainObject);
            });
        });

        if (this.domains.length == 0) { // issue loading config
<<<<<<< HEAD
            let currVersion = "ATT&CK v11";
            let enterpriseDomain = new Domain(this.getDomainVersionID("Enterprise", currVersion), "Enterprise", currVersion);
            enterpriseDomain.urls = [this.enterpriseAttackURL];
            let mobileDomain = new Domain(this.getDomainVersionID("Mobile", currVersion), "Mobile", currVersion);
            mobileDomain.urls = [this.mobileAttackURL];
            let icsDomain = new Domain(this.getDomainVersionID("ICS", currVersion), "ICS", currVersion);
            icsDomain.urls = [this.icsAttackURL];

            this.versions.push(currVersion);
=======
            this.versions.push(this.latestVersion);
            // let domainVersionID = `${identifier}-${version.number}`;
            let enterpriseDomain = new Domain( "enterprise-attack", "Enterprise", this.latestVersion, [this.enterpriseAttackURL]);
            let mobileDomain = new Domain("mobile-attack", "Mobile", this.latestVersion, [this.mobileAttackURL]);
            let icsDomain = new Domain("ics-attack", "ICS", this.latestVersion, [this.icsAttackURL]);
>>>>>>> 9367a36e
            this.domains.push(...[enterpriseDomain, mobileDomain, icsDomain]);
        }
    }

    /**
     * get the current config
     * @param {boolean} refresh: if true fetches the config from file. Otherwise, only fetches if it's never been fetched before
     */
    getConfig(refresh:boolean = false){
        if (refresh || !this.configData$) {
            this.configData$ = this.http.get("./assets/config.json");
        }
        return this.configData$;
    }

    /**
     * Fetch the domain data from the endpoint
     */
    getDomainData(domain: Domain, refresh: boolean = false) : Observable<Object>{
        if (domain.taxii_collection && domain.taxii_url) {
            console.log("fetching data from TAXII server");
            let conn = new TaxiiConnect(domain.taxii_url, '', '', 5000);
            let collectionInfo: any = {
                'id': domain.taxii_collection,
                'title': domain.name,
                'description': '',
                'can_read': true,
                'can_write': false,
                'media_types': ['application/vnd.oasis.stix+json']
            }
            const collection = new Collection(collectionInfo, domain.taxii_url + 'stix', conn);
            this.domainData$ = Observable.forkJoin(fromPromise(collection.getObjects('', undefined)));
        } else if (refresh || !this.domainData$) {
            console.log("retrieving data", domain.urls)
            let bundleData = [];
            domain.urls.forEach((url) => {
                bundleData.push(this.http.get(url));
            });

            this.domainData$ = Observable.forkJoin(bundleData);
        }
        return this.domainData$;
    }

    /**
     * Load and parse domain data
     */
    loadDomainData(domainVersionID: string, refresh: boolean = false): Promise<any> {
        let dataPromise: Promise<any> = new Promise((resolve, reject) => {
            let domain = this.getDomain(domainVersionID);
            if (domain.dataLoaded && !refresh) resolve(null);
            if (domain) {
                let subscription = this.getDomainData(domain, refresh).subscribe({
                    next: (data: Object[]) => {
                        this.parseBundle(domain, data);
                        resolve(null);
                    },
                    complete: () => { if (subscription) subscription.unsubscribe(); } //prevent memory leaks
                });
            } else if (!domain) { // domain not defined in config
                reject("'" + domainVersionID + "' is not a valid domain & version.")
            }
        });
        return dataPromise;
    }

    /**
     * Get domain object by domain ID
     */
    getDomain(domainVersionID: string): Domain {
        return this.domains.find((d) => d.id === domainVersionID);
    }

    /**
     * Get the ID from domain name & version
     */
    getDomainVersionID(domain: string, versionNumber: string): string {
        if (!versionNumber) { // layer with no specified version defaults to current version
            versionNumber = this.versions[0].number;
        }
        return domain + '-' + versionNumber;
    }

    /**
     * Retrieve the technique object with the given attackID in the given domain/version
     */
    getTechnique(attackID: string, domainVersionID: string) {
        let domain = this.getDomain(domainVersionID);
        let all_techniques = domain.techniques.concat(domain.subtechniques);
        return all_techniques.find(t => t.attackID == attackID);
    }

    /**
     * Retrieves the first version defined in the config file
     */
    getCurrentVersion() {
        return this.domains[0].version;
    }

    /**
     * Is the given version supported?
     */
    isSupported(version: string) {
        return version.match(/[0-9]+/g)[0] < this.versions[this.versions.length - 1].number.match(/[0-9]+/g)[0] ? false : true;
    }

    /**
     * Compares techniques between two ATT&CK versions and returns a set of object changes
     * @param oldDomainVersionID imported layer domain & version to upgrade from
     * @param newDomainVersionID latest ATT&CK domain & version to upgrade to
     */
    public compareVersions(oldDomainVersionID: string, newDomainVersionID: string): VersionChangelog {
        let changelog = new VersionChangelog(oldDomainVersionID, newDomainVersionID);
        let oldDomain = this.getDomain(oldDomainVersionID);
        let newDomain = this.getDomain(newDomainVersionID);

        let previousTechniques = oldDomain.techniques.concat(oldDomain.subtechniques);
        let latestTechniques = newDomain.techniques.concat(newDomain.subtechniques);

        // object lookup to increase efficiency
        let objectLookup = new Map<string, Technique>(
            latestTechniques.map(technique => [technique.id, previousTechniques.find(p => p.id == technique.id)])
        );

        for (let latestTechnique of latestTechniques) {
            if (!latestTechnique) continue;

            let prevTechnique = objectLookup.get(latestTechnique.id);
            if (!prevTechnique) {
                 // object doesn't exist in previous version, added to latest version
                changelog.additions.push(latestTechnique.attackID);
            }
            else if (latestTechnique.modified == prevTechnique.modified) {
                if (prevTechnique.revoked || prevTechnique.deprecated) {
                    // object is revoked or deprecated, ignore
                    continue;
                } else {
                    // no changes made to the object
                    changelog.unchanged.push(latestTechnique.attackID);
                }
            } else {
                // changes were made to the object
                if (latestTechnique.revoked && !prevTechnique.revoked) {
                    // object was revoked since the previous version
                    changelog.revocations.push(latestTechnique.attackID);
                } else if (latestTechnique.revoked && prevTechnique.revoked) {
                    // both objects are revoked, ignore
                    continue;
                } else if (latestTechnique.deprecated && !prevTechnique.deprecated) {
                    // object was deprecated since the previous version
                    changelog.deprecations.push(latestTechnique.attackID);
                } else if (latestTechnique.deprecated && prevTechnique.deprecated) {
                    // both objects are deprecated, ignore
                    continue;
                } else if (latestTechnique.compareVersion(prevTechnique) != 0) {
                    // version number changed
                    changelog.changes.push(latestTechnique.attackID);
                } else { // minor change
                    changelog.minor_changes.push(latestTechnique.attackID);
                }
            }
        }
        return changelog;
    }
}

/**
 * Common attributes for STIX objects
 */
export abstract class BaseStix {
    public readonly id: string;          // STIX ID
    public readonly attackID: string;    // ATT&CK ID
    public readonly name: string;        // name of object
    public readonly description: string; // description of object
    public readonly url: string;         // URL of object on the ATT&CK website
    public readonly created: string;     // date object was created
    public readonly modified: string;    // date object was last modified
    public readonly revoked: boolean;    // is the object revoked?
    public readonly deprecated: boolean; // is the object deprecated?
    public readonly version: string;     // object version
    protected readonly dataService: DataService;
    constructor(stixSDO: any, dataService: DataService, supportsAttackID = true) {
        this.id = stixSDO.id;
        if (supportsAttackID) {
          if (stixSDO.external_references && stixSDO.external_references[0] && stixSDO.external_references[0].external_id) this.attackID = stixSDO.external_references[0].external_id; else {
            alert('Error: external_references has invalid format in imported BaseStix object (ID: ' + stixSDO.id + ')');
            throw new Error('Error: external_references has invalid format in imported BaseStix object. Read more here: https://docs.oasis-open.org/cti/stix/v2.1/os/stix-v2.1-os.html#_72bcfr3t79jx');
          }
        }
        this.name = stixSDO.name;
        this.description = stixSDO.description;
        if (stixSDO.id.includes("x-mitre-data-component")) {
          this.attackID = '';
        } else if (stixSDO.external_references && stixSDO.external_references[0] && stixSDO.external_references[0].external_id) {
          this.attackID = stixSDO.external_references[0].external_id;
        } else {
          alert('Error: external_references has invalid format in imported BaseStix object (ID: ' + stixSDO.id + ')');
          throw new Error('Error: external_references has invalid format in imported BaseStix object. Read more here: https://docs.oasis-open.org/cti/stix/v2.1/os/stix-v2.1-os.html#_72bcfr3t79jx');
        }
        if ("external_references" in stixSDO && stixSDO.external_references.length > 0) {
            this.url = stixSDO.external_references[0].url;
        } else {
            this.url = "";
        }
        this.created = stixSDO.created;
        this.modified = stixSDO.modified;
        this.revoked = stixSDO.revoked ? stixSDO.revoked : false;
        this.deprecated = stixSDO.x_mitre_deprecated ? stixSDO.x_mitre_deprecated : false;
        this.version = stixSDO.x_mitre_version ? stixSDO.x_mitre_version : '';
        this.dataService = dataService;
    }

    /**
     * Compare this object's version number to another object's version number
     * @param that the object to compare to
     * @returns 0 if the objects have the same version,
     *          > 0 if this object's version is greater,
     *          < 0 if that object's version is greater
     */
    public compareVersion(that: BaseStix): number {
        if (!this.version || !that.version) return 0; // one or both of the objects have no version

        let thisVersion = this.version.split('.');
        let thatVersion = that.version.split('.');

        for (let i = 0; i < Math.max(thisVersion.length, thatVersion.length); i++) {
            if (thisVersion.length == thatVersion.length && thisVersion.length < i) return 0;
            if (thisVersion.length < i) return -1;
            if (thatVersion.length < i) return 1;
            if (+thisVersion[i] == +thatVersion[i]) continue;
            return +thisVersion[i] - +thatVersion[i];
        }
        return 0;
    }

    /**
     * get the stix object that this object is revoked by
     * @param {string} domainVersionID the ID of the domain & version this object is found in
     * @returns {string} object ID this object is revoked by
     */
     public revoked_by(domainVersionID): string {
        let rels = this.dataService.getDomain(domainVersionID).relationships.revoked_by;
        if (rels.has(this.id)) return rels.get(this.id);
        else return undefined;
    }
}

/**
 * Object representing an ATT&CK matrix (x-mitre-matrix)
 */
export class Matrix extends BaseStix {
    public readonly tactics: Tactic[]; //tactics found under this Matrix
    /**
     * Creates an instance of Matrix.
     * @param {*} stixSDO for the matrix
     * @param {Map<string, any>} idToTacticSDO map of tactic ID to tactic SDO
     * @param {Technique[]} techniques all techniques defined in the domain
     */
    constructor(stixSDO: any, idToTacticSDO: Map<string, any>, techniques: Technique[], dataService: DataService) {
        super(stixSDO, dataService);
        this.tactics = stixSDO.tactic_refs.map((tacticID) => new Tactic(idToTacticSDO.get(tacticID), techniques, this.dataService))
    }
}

/**
 * Object representing a Tactic (x-mitre-tactic) in the ATT&CK matrix
 */
export class Tactic extends BaseStix {
    public readonly techniques: Technique[];  // techniques found under this tactic
    public readonly shortname: string;        // shortname property, AKA phase-name for techniques' kill-chain phases
    /**
     * Creates an instance of Tactic.
     * @param {*} stixSDO for the tactic
     * @param {Technique[]} techniques all techniques in the domain
     */
    constructor(stixSDO: any, techniques: Technique[], dataService: DataService) {
        super(stixSDO, dataService);
        this.shortname = stixSDO.x_mitre_shortname;
        this.techniques = techniques.filter((technique: Technique) => {
            if (!technique.revoked && !technique.deprecated)
                return technique.tactics.includes(this.shortname)
        });
    }
}
/**
 * Object representing a Technique (attack-pattern) in the ATT&CK matrix
 */
export class Technique extends BaseStix {
    public readonly platforms: string[];        // platforms for this technique.
    public readonly tactics: string[];          // tactics this technique is found under in phase-name format
    public readonly subtechniques: Technique[]; // subtechniques under this technique
    public readonly datasources: string;        // data sources of the technique
    public parent: Technique = null;            // parent technique. Only present if it's a sub-technique
    public get isSubtechnique() { return this.parent != null; }
    /**
     * Creates an instance of Technique.
     * @param {*} stixSDO for the technique
     * @param {Technique[]} subtechniques occuring under the technique
     */
    constructor(stixSDO: any, subtechniques: Technique[], dataService: DataService) {
        super(stixSDO, dataService);
        this.platforms = stixSDO.x_mitre_platforms;
      	if (stixSDO.x_mitre_data_sources !== undefined)
		      this.datasources = stixSDO.x_mitre_data_sources.toString();
	    else
		      this.datasources = "";

        if (!this.revoked && !this.deprecated) {
            this.tactics = stixSDO.kill_chain_phases.map((phase) => phase.phase_name);
        }

        this.subtechniques = subtechniques.filter(sub => !(sub.deprecated || sub.revoked));
        for (let subtechnique of this.subtechniques) {
            subtechnique.parent = this;
        }
    }

    /**
     * Get an ID identifying this technique under a specific tactic
     * @param {string|Tactic} tactic tactic name in phase-name/shortname format, or a Tactic object itself
     * @returns {string} ID for this technique under that tactic
     */
    public get_technique_tactic_id(tactic: string | Tactic): string {
        let tactic_shortname = tactic instanceof Tactic? tactic.shortname : tactic;
        if (!this.tactics.includes(tactic_shortname)) throw new Error(tactic_shortname + " is not a tactic of " + this.attackID);
        return this.attackID + "^" + tactic_shortname;
    }

    /**
     * Get all possible IDs identifying this technique under tactics
     * Basically the same as calling get_technique_tactic_id with all valid tactic values
     */
    public get_all_technique_tactic_ids(): string[] {
        if (this.revoked || this.deprecated) return [];
        return this.tactics.map((shortname: string) => this.get_technique_tactic_id(shortname));
    }
}

export class VersionChangelog {
    public oldDomainVersionID: string;
    public newDomainVersionID: string;
    public additions: string[] = []; // new objects added to newest version
    public changes: string[] = []; // object changes between versions
    public minor_changes: string[] = []; // changes to objects without version increments
    public deprecations: string[] = []; // objects deprecated since older version
    public revocations: string[] = []; // objects revoked since older version
    public unchanged: string[] = []; // objects which have not changed between versions

    public reviewed = new Set<string>();
    public copied = new Set<string>();

    constructor(oldDomainVersionID: string, newDomainVersionID: string) {
        this.oldDomainVersionID = oldDomainVersionID;
        this.newDomainVersionID = newDomainVersionID;
    }

    public length(): number {
        return this.additions.length
             + this.changes.length
             + this.minor_changes.length
             + this.deprecations.length
             + this.revocations.length
             + this.unchanged.length;
    }
}

/**
 * Object representing a Data Component in the ATT&CK catalogue
 */
export class DataComponent extends BaseStix {
  public readonly url: string;
  public readonly dataSource: string;
  /**
   * get techniques related to this data component
   * @returns {string[]} technique IDs used by this data component
   */
  public techniques(domainVersionID): string[] {
    const techniques = [];
    const domain = this.dataService.getDomain(domainVersionID);
    let rels = domain.relationships.component_rel;
    if (rels.has(this.id)) {
      rels.get(this.id).forEach((targetID) => {
        const t = domain.techniques.find((t) => t.id === targetID);
        if (t) techniques.push(t);
      })
    }
    return techniques;
  }
  /**
   * get data source related to this data component
   * @returns {name: string, url: string} name, and first url of data source referenced by this data component
   */
  public source(domainVersionID) {
    const dataSources = this.dataService.getDomain(domainVersionID).dataSources;
    if (dataSources.has(this.dataSource)) {
      const source = dataSources.get(this.dataSource);
      let url = "";
      if (source.external_references && source.external_references[0] && source.external_references[0].url)
        url = source.external_references[0].url;
      return {name: source.name, url: url};
    }
    else return {name: '', url: ''};
  }

  constructor(stixSDO: any, dataService: DataService) {
    super(stixSDO, dataService, false);
    this.dataSource = stixSDO.x_mitre_data_source_ref;
  }
}

/**
 * Object representing a Software (tool, malware) in the ATT&CK catalogue
 */
export class Software extends BaseStix {
    public readonly platforms: string[] = []; //platforms for this software

    /**
     * Creates an instance of Software.
     * @param {*} stixSDO for the software
     * @param {DataService} DataService the software occurs within
    */
    constructor(stixSDO: any, dataService: DataService) {
        super(stixSDO, dataService);
        this.platforms = stixSDO.x_mitre_platforms;
    }

    /**
     * get techniques used by this software
     * @returns {string[]} technique IDs used by this software
     */
    public used(domainVersionID): string[] {
        let rels = this.dataService.getDomain(domainVersionID).relationships.software_uses;
        if (rels.has(this.id)) return rels.get(this.id);
        else return [];
    }
    /**
     * Return all related techniques
     */
    public relatedTechniques(domainVersionID): string[] {
        return this.used(domainVersionID);
    }
}

/**
 * Object representing a Group (intrusion-set) in the ATT&CK catalogue
 */
export class Group extends BaseStix {
    /**
     * get techniques used by this group
     * @returns {string[]} technique IDs used by this group
     */
    public used(domainVersionID): string[] {
        let rels = this.dataService.getDomain(domainVersionID).relationships.group_uses;
        if (rels.has(this.id)) return rels.get(this.id);
        else return [];
    }
    /**
     * Return all related techniques
     */
    public relatedTechniques(domainVersionID): string[] {
        return this.used(domainVersionID);
    }
}

/**
 * Object representing a Mitigation (course-of-action) in the ATT&CK catalogue
 */
export class Mitigation extends BaseStix {
    /**
     * get techniques mitigated by this mitigation
     * @returns {string[]} list of technique IDs
     */
    public mitigated(domainVersionID): string[] {
        let rels = this.dataService.getDomain(domainVersionID).relationships.mitigates;
        if (rels.has(this.id)) {
            return rels.get(this.id);
        }
        else return [];
    }
    /**
     * Return all related techniques
     */
    public relatedTechniques(domainVersionID): string[] {
        return this.mitigated(domainVersionID);
    }
}

export class Note {
    public readonly abstract?: string; // brief summary of note content
    public readonly content: string; // content of the note
    public readonly object_refs: string[]; // list of STIX objects the note is applied to

    /**
     * Creates an instance of Note.
     * @param {*} stixSDO for the note
    */
    constructor(stixSDO: any) {
        if (stixSDO.abstract) this.abstract = stixSDO.abstract;
        this.content = stixSDO.content;
        this.object_refs = stixSDO.object_refs;
    }
}

export class Domain {
    public readonly id: string; // domain ID
    public readonly domain_identifier: string //domain ID without the version suffix
    public readonly name: string; // domain display name
    public readonly version: Version; // ATT&CK version

    public urls: string[] = [];
    public taxii_url: string = "";
    public taxii_collection: string = "";
    public dataLoaded: boolean = false;
    public dataLoadedCallbacks: any[] = [];

    public matrices: Matrix[] = [];

    public get tactics(): Tactic[] {
        let tactics = [];
        for (let matrix of this.matrices) {
            tactics = tactics.concat(matrix.tactics);
        }
        return tactics;
    }
    public techniques: Technique[] = [];
    public platforms: String[] = []; // platforms defined on techniques and software of the domain
    public subtechniques: Technique[] = [];
    public software: Software[] = [];
    public dataComponents: DataComponent[] = [];
    public dataSources = new Map<string, { name: string, external_references: any[] }>(); // Map data source ID to name and urls to be used by data components
    public groups: Group[] = [];
    public mitigations: Mitigation[] = [];
    public notes: Note[] = [];
    public relationships: any = {
        // subtechnique subtechnique-of technique
        // ID of technique to [] of subtechnique IDs
        subtechniques_of: new Map<string, string[]>(),
        // data component related to technique
        // ID of data component to [] of technique IDs
        component_rel: new Map<string, string[]>(),
        // group uses technique
        // ID of group to [] of technique IDs
        group_uses: new Map<string, string[]>(),
        // group uses technique
        // ID of group to [] of technique IDs
        software_uses: new Map<string, string[]>(),
        // mitigation mitigates technique
        // ID of mitigation to [] of technique IDs
        mitigates: new Map<string, string[]>(),
        // object is revoked-by object
        // ID of object to ID of revoking object
        revoked_by: new Map<string, string>()
    }

    constructor(domain_identifier: string, name: string, version: Version, urls?: string[]) {
        this.id = `${domain_identifier}-${version.number}`;
        this.domain_identifier = domain_identifier;
        this.name = name;
        this.version = version;
        if (urls) this.urls = urls;
    }

    /**
     * Get the version number for this domain
     */
    getVersion(): string {
        return this.version.number;
    }
}
export class Version {
    public readonly name: string;
    public readonly number: string;

    /**
     * Creates an instance of Version
     * @param name version name
     * @param number version number
     */
    constructor(name: string, number: string) {
        this.name = name;
        this.number = number;
    }
}<|MERGE_RESOLUTION|>--- conflicted
+++ resolved
@@ -194,7 +194,7 @@
     private domainData$: Observable<Object>;
 
     // URLs in case config file doesn't load properly
-    private latestVersion: Version = {name: "ATT&CK v10", number: "10"};
+    private latestVersion: Version = {name: "ATT&CK v11", number: "11"};
     private enterpriseAttackURL: string = "https://raw.githubusercontent.com/mitre/cti/master/enterprise-attack/enterprise-attack.json";
     private mobileAttackURL: string = "https://raw.githubusercontent.com/mitre/cti/master/mobile-attack/mobile-attack.json";
     private icsAttackURL: string = "https://raw.githubusercontent.com/mitre/cti/master/ics-attack/ics-attack.json";
@@ -223,23 +223,10 @@
         });
 
         if (this.domains.length == 0) { // issue loading config
-<<<<<<< HEAD
-            let currVersion = "ATT&CK v11";
-            let enterpriseDomain = new Domain(this.getDomainVersionID("Enterprise", currVersion), "Enterprise", currVersion);
-            enterpriseDomain.urls = [this.enterpriseAttackURL];
-            let mobileDomain = new Domain(this.getDomainVersionID("Mobile", currVersion), "Mobile", currVersion);
-            mobileDomain.urls = [this.mobileAttackURL];
-            let icsDomain = new Domain(this.getDomainVersionID("ICS", currVersion), "ICS", currVersion);
-            icsDomain.urls = [this.icsAttackURL];
-
-            this.versions.push(currVersion);
-=======
             this.versions.push(this.latestVersion);
-            // let domainVersionID = `${identifier}-${version.number}`;
             let enterpriseDomain = new Domain( "enterprise-attack", "Enterprise", this.latestVersion, [this.enterpriseAttackURL]);
             let mobileDomain = new Domain("mobile-attack", "Mobile", this.latestVersion, [this.mobileAttackURL]);
             let icsDomain = new Domain("ics-attack", "ICS", this.latestVersion, [this.icsAttackURL]);
->>>>>>> 9367a36e
             this.domains.push(...[enterpriseDomain, mobileDomain, icsDomain]);
         }
     }
