import { Component, OnInit, Input, EventEmitter, Output } from '@angular/core';
import { Technique, Tactic, Matrix, DataService } from '../../data.service';
import { ConfigService } from '../../config.service';
import { Cell } from '../cell';

@Component({
    selector: 'technique-cell',
    templateUrl: './technique-cell.component.html',
    styleUrls: ['./technique-cell.component.scss']
})
export class TechniqueCellComponent extends Cell implements OnInit {
    @Input() matrix: Matrix;
    @Output() highlight = new EventEmitter<any>(); // emit with the highlighted technique, or null to unhighlight
    @Output() unhighlight = new EventEmitter<any>();
    @Output() leftclick = new EventEmitter<any>(); // emit with the selected technique and the modifier keys

    public get showTooltip(): boolean {
        if (this.showContextmenu) return false;
        if (this.viewModel.highlightedTechniques.size === 0) return false;

        return (this.viewModel.highlightedTechniques.has(this.technique.id) && this.viewModel.highlightedTactic && this.viewModel.highlightedTactic.id == this.tactic.id);
    }

<<<<<<< HEAD
    constructor(public configService: ConfigService, public dataService: DataService) {
        super(dataService);
=======
    public get isHighlighted(): boolean {
        if (this.viewModel.selectTechniquesAcrossTactics) {
            if (this.viewModel.selectSubtechniquesWithParent) {
                return this.technique.isSubtechnique && this.viewModel.highlightedTechniques.has(this.technique.parent.id);
            }
        }
        else if (this.viewModel.highlightedTactic && this.viewModel.highlightedTactic.id == this.tactic.id) {
            if (this.viewModel.selectSubtechniquesWithParent) {
                return this.technique.isSubtechnique && this.viewModel.highlightedTechniques.has(this.technique.parent.id);
            }
        }
        if (this.viewModel.highlightedTechniques.has(this.technique.id)) { // for highlighting techniques from the techniques search component, where highlightedTactic is null
            return true;
        }

        return this.showContextmenu;
>>>>>>> 8819266b
    }

    ngOnInit() {
    }

    // count number of annotated sub-techniques on this technique
    public annotatedSubtechniques() {
        let annotatedSubs: Technique[] = []
        for (let s of this.technique.subtechniques) {
            let subVM = this.viewModel.getTechniqueVM(s, this.tactic);
            if (subVM.annotated()) annotatedSubs.push(s);
        }
        return this.applyControls(annotatedSubs, this.tactic).length;
    }

    // sort and filter techniques
    public applyControls(techniques: Technique[], tactic: Tactic): Technique[] {
        return this.viewModel.applyControls(techniques, tactic, this.matrix)
    }

    // events to pass to parent component
    public onMouseEnter() {
        this.highlight.emit();
    }
    public onMouseLeave() {
        this.unhighlight.emit();
    }
    public onLeftClick(event) {
        if (this.configService.getFeature("selecting_techniques")) this.leftclick.emit({
                "technique": this.technique,
                // modifier keys
                "shift": event.shiftKey,
                "ctrl": event.ctrlKey,
                "meta": event.metaKey,
                // position of event on page
                "x": event.pageX,
                "y": event.pageY
            });
        else this.onRightClick(event);
    }
    public onRightClick(event) {
       this.showContextmenu = true;
    }

    // return css classes for a technique
    public getClass(): string {
        let theclass = super.getClass();

        // classes by annotated sub-techniques
        if (!this.annotatedSubtechniques())
            theclass += " unannotated"

        return theclass;
    }
}

export class TechniqueEvent {
    public readonly event: Event;
    public readonly technique: Technique;
    constructor(event, technique) {
        this.technique = technique;
        this.event = event;
    }
}<|MERGE_RESOLUTION|>--- conflicted
+++ resolved
@@ -21,27 +21,8 @@
         return (this.viewModel.highlightedTechniques.has(this.technique.id) && this.viewModel.highlightedTactic && this.viewModel.highlightedTactic.id == this.tactic.id);
     }
 
-<<<<<<< HEAD
     constructor(public configService: ConfigService, public dataService: DataService) {
         super(dataService);
-=======
-    public get isHighlighted(): boolean {
-        if (this.viewModel.selectTechniquesAcrossTactics) {
-            if (this.viewModel.selectSubtechniquesWithParent) {
-                return this.technique.isSubtechnique && this.viewModel.highlightedTechniques.has(this.technique.parent.id);
-            }
-        }
-        else if (this.viewModel.highlightedTactic && this.viewModel.highlightedTactic.id == this.tactic.id) {
-            if (this.viewModel.selectSubtechniquesWithParent) {
-                return this.technique.isSubtechnique && this.viewModel.highlightedTechniques.has(this.technique.parent.id);
-            }
-        }
-        if (this.viewModel.highlightedTechniques.has(this.technique.id)) { // for highlighting techniques from the techniques search component, where highlightedTactic is null
-            return true;
-        }
-
-        return this.showContextmenu;
->>>>>>> 8819266b
     }
 
     ngOnInit() {
