<!--
  oooooooo8   ooooooo  oooo   oooo ooooooooooo oooooooooo    ooooooo  ooooo        oooooooo8
o888     88 o888   888o 8888o  88  88  888  88  888    888 o888   888o 888        888
888         888     888 88 888o88      888      888oooo88  888     888 888         888oooooo
888o     oo 888o   o888 88   8888      888      888  88o   888o   o888 888      o         888
 888oooo88    88ooo88  o88o    88     o888o    o888o  88o8   88ooo88  o888ooooo88 o88oooo888
                                                                                              -->

<div class="controlsContainer">
    <ul class="control-sections">
        <li *ngIf="configService.getFeatureGroup('selection_controls', 'any') && configService.getFeature('selecting_techniques')">
            <div *ngIf="configService.getFeatureGroupCount('selection_controls') >= 3" class="section-label">
                selection controls
            </div>


            <!-- lock selection locks -->
            <div *ngIf="configService.getFeature('selecting_techniques')" class="control-row-item">
                <div class="control-row-button dropdown noselect"
                     (click)="currentDropdown = currentDropdown !== 'selection_behavior' ? 'selection_behavior' : null;"
                     matTooltipPosition="below"
                     matTooltip="selection behavior">
                    <span class="material-icons">lock</span>
                </div>
                <div class="dropdown-container select_behavior" *ngIf="currentDropdown === 'selection_behavior'" #dropdown [class.left]="checkalign(dropdown)">
                    <!-- selectTechniquesAcrossTactics -->
                    <div>
                        <input id="select_behavior_tactic" class="checkbox-custom" type="checkbox" [(ngModel)]="viewModel.selectTechniquesAcrossTactics">
                        <label for="select_behavior_tactic" class="checkbox-custom-label noselect">select techniques across tactics</label>
                    </div>
                    <!-- selectSubtechniquesWithParent -->
                    <div *ngIf="configService.getFeature('subtechniques')">
                        <input id="select_behavior_subtechnique" class="checkbox-custom" type="checkbox"  [(ngModel)]="viewModel.selectSubtechniquesWithParent">
                        <label for="select_behavior_subtechnique" class="checkbox-custom-label noselect">select sub-techniques with parent</label>
                    </div>
                </div>
            </div>


            <!-- Search -->
            <div *ngIf="configService.getFeature('search')" class="control-row-item">

                <div class="control-row-button noselect"
<<<<<<< HEAD
                     [ngClass]="{'disabled': viewModel.sidebarContentType === 'layerUpgrade'}"
                     (click)="openSearch()"
                     matTooltipPosition="below"
                     matTooltip="search & multiselect">
                    <span class="material-icons" alt="search">search</span>
                    <search-popover-notification [upgradingLayer]="viewModel.sidebarContentType == 'layerUpgrade'"></search-popover-notification>
=======
                    (click)="openSearch()"
                    matTooltipPosition="below"
                    matTooltip="search & multiselect">
                    <img [src]="viewModel.sidebarContentType !== 'layerUpgrade' ? 'assets/icons/ic_search_black_24px.svg' : 'assets/icons/ic_search_gray_24px.svg'"/>
>>>>>>> 7f43fab2
                </div>
            </div>

            <!-- deselect all -->
            <div *ngIf="configService.getFeature('deselect_all')" class="control-row-item">
                <div class="control-row-button noselect"
                     (click)="viewModel.clearSelectedTechniques(); currentDropdown = null;"
                     matTooltipPosition="below"
                     matTooltip="deselect {{this.viewModel.getSelectedTechniqueCount()}} techniques">
                    <span class="material-icons" alt="deselect all">clear</span>
                    <span class="deselectNumber">{{this.viewModel.getSelectedTechniqueCount()}}</span>
                </div>
            </div>


        </li>
        <li *ngIf="configService.getFeatureGroup('layer_controls', 'any')">
            <div *ngIf="configService.getFeatureGroupCount('layer_controls') >= 2" class="section-label">
                layer controls
            </div>

            <!-- layer name, description and metadata -->
            <div *ngIf="configService.getFeature('layer_info')" class="control-row-item">

                <div class="control-row-button dropdown noselect"
                     (click)="handleDescriptionDropdown()"
                     matTooltipPosition="below"
                     matTooltip="layer information">
                    <span class="material-icons" alt="layer information">description</span>
                </div>

                <!-- description input (invisible, absolute) -->
                <div class="dropdown-container inputfield layer_info" #dropdown [class.left]="checkalign(dropdown)"
                     *ngIf="currentDropdown === 'description'">

                    <!-- layer name field -->
                    <div class="name_desc">
                        <mat-form-field>
                                <input matInput
                                        type="text"
                                        placeholder="name"
                                        [(ngModel)]="viewModel.name" />
                            </mat-form-field>

                            <!-- layer description field -->
                            <mat-form-field>
                                <textarea matInput
                                            matTextareaAutosize
                                            placeholder="description"
                                            [(ngModel)]="viewModel.description">
                                </textarea>
                            </mat-form-field>

                            <!-- layer domain (uneditable) -->
                            <mat-form-field>
                                <input matInput readonly disabled
                                    type="text"
                                    placeholder="domain"
                                    [(ngModel)]="dataService.getDomain(viewModel.domainVersionID).name" />
                            </mat-form-field>

                            <!-- layer version (uneditable) -->
                            <mat-form-field>
                                <input matInput readonly disabled
                                    type="text"
                                    placeholder="version"
                                    [(ngModel)]="dataService.getDomain(viewModel.domainVersionID).version" />
                            </mat-form-field>

                    </div>
                    <div class="metadata_input">
                        <b class="metadata-label">Metadata</b>
                        <table>
                            <tr class="formfield-group" *ngFor="let metadata of viewModel.metadata; let $i = index">
                                <td></td>
                                <td>
                                    <mat-form-field>
                                            <input matInput
                                                    type="text"
                                                    placeholder="name"
                                                    [(ngModel)]="metadata.name" />
                                        </mat-form-field>
                                        <mat-form-field>
                                            <input matInput
                                                type="text"
                                                placeholder="value"
                                                [(ngModel)]="metadata.value" />
                                        </mat-form-field>
                                        <button class="button" (click)="viewModel.removeMetadata($i)">remove this metadata</button>
                                </td>
                            </tr>
                            <tr>
                                <td colspan=2 class="addmore">
                                        <button class="button" (click)="viewModel.addMetadata()">add more metadata</button>
                                </td>
                            </tr>
                        </table>

                    </div>
                 </div>
             </div>



            <!-- save locally as JSON -->
            <div *ngIf="configService.getFeature('download_layer')" class="control-row-item">
                <div class="control-row-button noselect"
                     (click)="saveLayerLocally()"
                     matTooltipPosition="below"
                     matTooltip="download layer as json">
                    <span class="material-icons" alt="save layer">file_download</span>
                </div>
            </div>

            <!-- export to excel -->
            <div *ngIf="configService.getFeature('export_excel')" class="control-row-item">
                <div class="control-row-button noselect"
                     (click)="saveLayerLocallyExcel()"
                     matTooltipPosition="below"
                     matTooltip="export to excel">
                    <span class="material-icons" alt="save layer">grid_on</span>
                </div>
            </div>


            <!-- render layer to SVG -->
            <div *ngIf="configService.getFeature('export_render')" class="control-row-item">
                <div class="control-row-button noselect"
                     (click)="exportRender()"
                     matTooltipPosition="below"
                     matTooltip="render layer to SVG">
                    <span class="material-icons" alt="export render">camera_alt</span>
                </div>
            </div>

            <!-- Filters -->
            <div *ngIf="configService.getFeature('filters')" class="control-row-item">

                <div class="control-row-button dropdown noselect"
                     (click)="currentDropdown = currentDropdown !== 'filters' ? 'filters' : null;"
                     matTooltipPosition="below"
                     matTooltip="filters">
                    <span class="material-icons">filter_list</span>
                </div>
                <div class="dropdown-container filters" *ngIf="currentDropdown === 'filters'" #dropdown [class.left]="checkalign(dropdown)">
                    <div class="filter" *ngFor="let filter of ['platforms']">
                        <b class="filter-label">{{filter}}</b>
                        <div *ngIf="viewModel.filters[filter].options.length !== 0">
                            <div class="filter-option" *ngFor="let filterOption of viewModel.filters[filter].options">
                                <!-- <label class="noselect"><input type="checkbox" (click)="viewModel.filters.toggleInFilter(filter, filterOption); filterTechniques()" [checked]="viewModel.filters.inFilter(filter, filterOption)">{{filterOption}}</label> -->
                                <input [id]="filterOption" class="checkbox-custom" type="checkbox" (click)="viewModel.filters.toggleInFilter(filter, filterOption);" [checked]="viewModel.filters.inFilter(filter, filterOption)">
                                <label [for]="filterOption" class="checkbox-custom-label noselect">{{filterOption}}</label>
                            </div>
                        </div>
                        <div *ngIf="viewModel.filters[filter].options.length == 0">
                            Data does not include {{filter}}
                        </div>
                        <!-- <div class="filter-option" *ngFor="let filterOption of viewModel.filters[filter].options" (click)="viewModel.filters.toggleInFilter(filter, filterOption); filterTechniques()">
                            {{filterOption}}  {{viewModel.filters.inFilter(filter, filterOption)}}
                        </div> -->
                    </div>
                    <!-- <mat-select placeholder="platforms" [(ngModel)]="platformControl"
                        multiple disableRipple autofocus (change)="filterTechniques(); viewModel.filters.platforms.selection = platformsControl">
                        <mat-option *ngFor="let platformOption of viewModel.filters.platforms.options" [value]="platformOption">{{platformOption}}</mat-option>
                    </mat-select> -->
                    <!-- <filter-menu [dataTable]="this"></filter-menu> -->
                </div>
            </div>

            <!-- sorting -->
            <div *ngIf="configService.getFeature('sorting')" class="control-row-item">
                <div class="control-row-button noselect"
                     (click)="viewModel.sorting = (viewModel.sorting + 1) % 4;"
                     matTooltipPosition="below"
                     [matTooltip]="['sorting alphabetically ascending', 'sorting alphabetically descending', 'sorting by score ascending', 'sorting by score descending'][viewModel.sorting]">
                    <span [ngSwitch]="['alpha_asc', 'alpha_desc', 'numeric_asc', 'numeric_desc'][viewModel.sorting]">
                        <ng-container *ngSwitchCase="'alpha_asc'"><mat-icon
                                svgIcon="ic_sort_alphabetically_ascending"></mat-icon></ng-container>
                        <ng-container *ngSwitchCase="'alpha_desc'"><mat-icon
                                svgIcon="ic_sort_alphabetically_descending"></mat-icon></ng-container>
                        <ng-container *ngSwitchCase="'numeric_asc'"><mat-icon
                                svgIcon="ic_sort_numerically_ascending"></mat-icon></ng-container>
                        <ng-container *ngSwitchCase="'numeric_desc'"><mat-icon
                                svgIcon="ic_sort_numerically_descending"></mat-icon></ng-container>
                    </span>
                </div>
            </div>

            <!-- color setup -->
            <div *ngIf="configService.getFeature('color_setup')" class="control-row-item">
                <div class="control-row-button dropdown noselect"
                     (click)="currentDropdown = currentDropdown !== 'colorSetup' ? 'colorSetup' : null; viewModel.updateGradient()"
                     matTooltipPosition="below"
                     matTooltip="color setup">
                    <span class="material-icons">palette</span>
                </div>
                <div class="dropdown-container colorSetup" *ngIf="currentDropdown === 'colorSetup'" #dropdown [class.left]="checkalign(dropdown)">

                    <div class="tacticRowColor">
                        <div class="gradient-section-label">
                            Tactic Row Background
                        </div>
                        <div class="gradient-section-content">
                            <input id="showTacticRowBackground" type="checkbox" class="checkbox-custom" [(ngModel)]=viewModel.showTacticRowBackground>
                            <label for="showTacticRowBackground" class="checkbox-custom-label noselect">show</label>
                            <input class="colorpicker" [(colorPicker)]="viewModel.tacticRowBackground" [(ngModel)]="viewModel.tacticRowBackground" [style.background]="viewModel.tacticRowBackground" cpPosition="bottom" [cpPresetColors]="['#ddd', '#aaaaaa', '#205B8F', '#B9482D']">
                        </div>
                    </div>
                    <div class="gradient">
                        <div class="gradient-section-label">
                            Scoring Gradient
                        </div>
                        <div class="gradient-controls gradient-section-content">
                            <table>
                                <tr class="minmax top">
                                    <td>Low value:</td>
                                    <td class="col2"><input type="number" (input)="viewModel.updateGradient()" [(ngModel)]="viewModel.gradient.minValue" [max]=viewModel.gradient.maxValue></td>
                                </tr>
                                <tr>
                                    <td class="buttons">
                                        <div *ngFor="let gradientStep of viewModel.gradient.colors; let $i = index">
                                            <div class="left">
                                                <button (click)="viewModel.removeGradientColor($i)" [disabled]="viewModel.gradient.colors.length == 2">remove</button>
                                            </div>
                                            <div class="right">
                                                <input class="colorpicker" (colorPickerChange)="viewModel.updateGradient()" (cpPresetColorsChange)="viewModel.updateGradient()" (cpSliderChange)="viewModel.updateGradient()" (cpInputChange)="viewModel.updateGradient()" [(colorPicker)]="gradientStep.color" [(ngModel)]="gradientStep.color" [style.background]="gradientStep.color" cpPosition="bottom" [cpPresetColors]="viewModel.gradient.options">
                                                <!-- <select [(ngModel)]="gradientStep.color" (ngModelChange)="viewModel.updateGradient()">
                                                    <option *ngFor="let color of viewModel.gradient.options" [ngValue]="color">{{color}}</option>
                                                    option shows up if a nonstandard option is selected, from uploading a custom layer
                                                    <option *ngIf="!(viewModel.gradient.labelToColor.hasOwnProperty(gradientStep.color))" [ngValue]=gradientStep.color>{{gradientStep.color}}</option>
                                                </select> -->
                                            </div>
                                        </div>
                                    </td>
                                    <td class="col2" [style.background-image]="sanitize(viewModel.gradient.gradient.css('linear', 'to bottom'))"> </td>
                                </tr>
                                <tr>
                                    <td><button class="addcolor" (click)="viewModel.addGradientColor();">add another color</button></td>
                                </tr>
                                <tr class="minmax bottom">
                                    <td>High value: </td>
                                    <td class="col2 "><input type="number" (input)="viewModel.updateGradient()" [(ngModel)]="viewModel.gradient.maxValue" [min]=viewModel.gradient.minValue></td>
                                </tr>
                            </table>
                            <div class="display-buttons">
                                <div class="squarebutton dropdown noselect" (click)="presetsMenuVisible = !presetsMenuVisible">
                                    presets <span style="font-size:5pt">▼</span>
                                </div >
                                <div class="dropdown-container presetsmenu" *ngIf="presetsMenuVisible">
                                    <div class="squarebutton noselect gradient" (click)="viewModel.gradient.setGradientPreset('redgreen'); presetsMenuVisible = false; viewModel.updateGradient()" [style.background-image]="sanitize(viewModel.gradient.presetToTinyColor('redgreen'))">red to green</div>
                                    <div class="squarebutton noselect gradient" (click)="viewModel.gradient.setGradientPreset('greenred'); presetsMenuVisible = false; viewModel.updateGradient()" [style.background-image]="sanitize(viewModel.gradient.presetToTinyColor('greenred'))">green to red</div>
                                    <div class="squarebutton noselect gradient" (click)="viewModel.gradient.setGradientPreset('bluered'); presetsMenuVisible = false; viewModel.updateGradient()" [style.background-image]="sanitize(viewModel.gradient.presetToTinyColor('bluered'))">blue to red</div>
                                    <div class="squarebutton noselect gradient" (click)="viewModel.gradient.setGradientPreset('redblue'); presetsMenuVisible = false; viewModel.updateGradient()" [style.background-image]="sanitize(viewModel.gradient.presetToTinyColor('redblue'))">red to blue</div>
                                    <div class="squarebutton noselect gradient" (click)="viewModel.gradient.setGradientPreset('whiteblue'); presetsMenuVisible = false; viewModel.updateGradient()" [style.background-image]="sanitize(viewModel.gradient.presetToTinyColor('whiteblue'))">white to blue</div>
                                    <div class="squarebutton noselect gradient" (click)="viewModel.gradient.setGradientPreset('whitered'); presetsMenuVisible = false; viewModel.updateGradient()" [style.background-image]="sanitize(viewModel.gradient.presetToTinyColor('whitered'))">white to red</div>
                                </div>
                            </div>
                        </div>
                    </div>
                </div>
            </div>

            <!-- show or hide disabled techniques -->
            <div *ngIf="configService.getFeature('toggle_hide_disabled')" class="control-row-item">
                <div class="control-row-button noselect"
                     (click)="viewModel.hideDisabled = !viewModel.hideDisabled;"
                     matTooltipPosition="below"
                     matTooltip="show/hide disabled">
                    <span *ngIf="viewModel.hideDisabled" class="material-icons"
                          alt="show disabled">visibility_off</span>
                    <span *ngIf="!viewModel.hideDisabled" class="material-icons" alt="hide disabled">visibility</span>
                </div>
            </div>

            <!-- expand all sub-techniques -->
            <div *ngIf="configService.getFeature('subtechniques')" class="control-row-item">
                <div class="control-row-button noselect"
                     [ngClass]="{'disabled': viewModel.layout.layout === 'mini'}"
                     (click)="expandSubtechniques()"
                     matTooltipPosition="below"
                     matTooltip="expand sub-techniques">
                    <span class="material-icons"
                          alt="expand sub-techniques">unfold_more</span>
                </div>
            </div>

            <!-- expand only annotated sub-techniques -->
            <div *ngIf="configService.getFeature('subtechniques')" class="control-row-item">
                <div class="control-row-button noselect"
                     [ngClass]="{'disabled': viewModel.layout.layout === 'mini'}"
                     (click)="expandSubtechniques(true)"
                     matTooltipPosition="below"
                     matTooltip="expand annotated sub-techniques">
                    <mat-icon svgIcon="ic_unfold_more_alt"></mat-icon>
                </div>
            </div>

            <!-- collapse all sub-techniques -->
            <div *ngIf="configService.getFeature('subtechniques')" class="control-row-item">
                <div class="control-row-button noselect"
                     [ngClass]="{'disabled': viewModel.layout.layout === 'mini'}"
                     (click)="collapseSubtechniques()"
                     matTooltipPosition="below"
                     matTooltip="collapse sub-techniques">
                    <span class="material-icons"
                          alt="collapse sub-techniques">unfold_less</span>
                </div>
            </div>

            <!-- layout -->
            <div *ngIf="configService.getFeature('layout_controls')" class="control-row-item">
                <div class="control-row-button dropdown noselect"
                     (click)="currentDropdown = currentDropdown !== 'layout' ? 'layout' : null;"
                     matTooltipPosition="below"
                     matTooltip="matrix configuration">
                    <span class="material-icons">view_module</span>
                </div>
                <div class="dropdown-container layout" *ngIf="currentDropdown === 'layout'" #dropdown [class.left]="checkalign(dropdown)">
                    <div class="section">
                        <select [(ngModel)]="viewModel.layout.layout" placeholder="layout">
                            <option *ngFor="let option of viewModel.layout.layoutOptions" [value]="option">{{option}} layout</option>
                        </select>
                    </div>
                    <div class="section">
                        <b class="filter-label">labels</b>
                        <div>
                             <input [disabled]="viewModel.layout.layout == 'mini'" id="showID-option" class="checkbox-custom" type="checkbox" [(ngModel)]="viewModel.layout.showID">
                             <label [class.disabled]="viewModel.layout.layout == 'mini'" for="showID-option" class="checkbox-custom-label noselect">show IDs</label>

                        </div>
                        <div>
                            <input [disabled]="viewModel.layout.layout == 'mini'" id="showName-option" class="checkbox-custom" type="checkbox"  [(ngModel)]="viewModel.layout.showName">
                            <label [class.disabled]="viewModel.layout.layout == 'mini'" for="showName-option" class="checkbox-custom-label noselect">show names</label>
                        </div>
                    </div>
                    <div class="section">
                        <b class="filter-label">aggregate scores</b>
                        <div>
                            <input id="showAggregateScores-option" class="checkbox-custom" type="checkbox"  [(ngModel)]="viewModel.layout.showAggregateScores">
                            <label for="showAggregateScores-option" class="checkbox-custom-label noselect">show aggregate scores</label>
                        </div>
                        <div>
                            <input [disabled]="!viewModel.layout.showAggregateScores || viewModel.layout.aggregateFunction !== 'average'"
                                id="countUnscored-option" class="checkbox-custom" type="checkbox"
                                [(ngModel)]="viewModel.layout.countUnscored">
                            <label [class.disabled]="!viewModel.layout.showAggregateScores || viewModel.layout.aggregateFunction !== 'average'"
                                for="countUnscored-option"
                                class="checkbox-custom-label noselect">count unscored techniques as 0</label>
                        </div>
                        <div class="subsection">
                            <label for="aggregateFunctionDropdown">aggregate function: </label>
                            <div class="inner-dropdown-container">
                                <select
                                    [disabled]="!viewModel.layout.showAggregateScores"
                                    id="aggregateFunctionDropdown"
                                    [(ngModel)]="viewModel.layout.aggregateFunction" placeholder="function">
                                    <option *ngFor="let option of viewModel.layout.aggregateFunctionOptions"
                                            [value]="option">{{option}}</option>
                                </select>
                            </div>
                        </div>
                    </div>
                </div>
            </div>


        </li>
        <li *ngIf="configService.getFeatureGroup('technique_controls', 'any') && configService.getFeature('selecting_techniques')">
            <div *ngIf="configService.getFeatureGroupCount('technique_controls') >= 3" class="section-label">
                technique controls
            </div>
            <!-- TECHNIQUE CONTROLS -->
            <!-- enable/disable technique -->
            <div *ngIf="configService.getFeature('disable_techniques')" class="control-row-item">
                <div class="control-row-button noselect"
                     [ngClass]="{'disabled': !viewModel.isCurrentlyEditing()}"
                     (click)="setSelectedState()"
                     matTooltipPosition="below"
                     matTooltip="toggle state"
                     [matTooltipDisabled]="!viewModel.isCurrentlyEditing()">
                    <span class="material-icons" alt="toggle state">texture</span>
                </div>
            </div>

            <!-- background color -->
            <div *ngIf="configService.getFeature('manual_color')" class="control-row-item">

                <div class="control-row-button dropdown noselect"
                     [ngClass]="{'disabled': !viewModel.isCurrentlyEditing()}"
                     (click)="viewModel.isCurrentlyEditing() ? currentDropdown = currentDropdown !== 'colorpicker' ? 'colorpicker' : null : continue"
                     matTooltipPosition="below"
                     matTooltip="background color"
                     [matTooltipDisabled]="!viewModel.isCurrentlyEditing()">
                    <span class="material-icons" alt="edit background color">format_color_fill</span>
                </div>
                <!-- color picker (invisible, absolute)-->
                <div class="colorpicker dropdown-container" #dropdown [class.left]="checkalign(dropdown)"
                     *ngIf="currentDropdown === 'colorpicker'">

                    <div class="color-block wide noselect dropdown"
                         (click)="viewModel.editSelectedTechniques('color', '')">
                        no color
                    </div>
                    <div class="color-block square"
                         *ngFor="let color of viewModel.backgroundPresets"
                         [style.background]="color"
                         (click)="viewModel.editSelectedTechniques('color', color)"></div>
                </div>
            </div>


            <!-- score -->
            <div *ngIf="configService.getFeature('scoring')" class="control-row-item">
                <div class="control-row-button dropdown noselect"
                     [ngClass]="{'disabled': !viewModel.isCurrentlyEditing()}"
                     (click)="viewModel.isCurrentlyEditing() ? currentDropdown = currentDropdown !== 'score' ? 'score' : null : continue"
                     matTooltipPosition="below"
                     matTooltip="scoring"
                     [matTooltipDisabled]="!viewModel.isCurrentlyEditing()">
                    <span class="material-icons" alt="score">insert_chart</span>
                </div>
                <div class="dropdown-container inputfield" #dropdown [class.left]="checkalign(dropdown)"
                     *ngIf="currentDropdown === 'score'">
                     <mat-form-field>
                         <!-- update data whenever it is typed in -->
                         <input matInput
                                type="text"
                                onkeypress="return (event.charCode >= 48 && event.charCode <= 57) || event.charCode == 46 || event.charCode == 45"
                                [(ngModel)]="scoreEditField"
                                placeholder="score"
                                (input)="viewModel.editSelectedTechniques('score', $event.target.value); viewModel.editSelectedTechniques('scoreColor', viewModel.gradient.getColor($event.target.value));">
                         <mat-hint style="color: red" align="start" *ngIf="validateScoreInput()">not a number</mat-hint>
                     </mat-form-field>
                </div>
            </div>


            <!-- comment -->
            <div *ngIf="configService.getFeature('comments')" class="control-row-item">

                <div class="control-row-button dropdown noselect"
                     [ngClass]="{'disabled': !viewModel.isCurrentlyEditing()}"
                     (click)="viewModel.isCurrentlyEditing() ? currentDropdown = currentDropdown !== 'comment' ? 'comment' : null : continue"
                     matTooltipPosition="below"
                     matTooltip="comment"
                     [matTooltipDisabled]="!viewModel.isCurrentlyEditing()">
                    <span class="material-icons" alt="comment">insert_comment</span>
                </div>
                <!-- comment input (invisible, absolute) -->
                <div class="dropdown-container inputfield left" #dropdown [class.left]="checkalign(dropdown)"
                     *ngIf="currentDropdown === 'comment'">

                    <mat-form-field>
                        <textarea matInput
                                  matTextareaAutosize
                                  placeholder="comment"
                                  [(ngModel)]="commentEditField"
                                  (input)="viewModel.editSelectedTechniques('comment', $event.target.value)">
                        </textarea>
                    </mat-form-field>
                </div>
            </div>
            <!-- remove all annotations -->
            <div *ngIf="configService.getFeature('clear_annotations')" class="control-row-item">
                <div class="control-row-button noselect"
                     [ngClass]="{'disabled': !viewModel.isCurrentlyEditing()}"
                     (click)="viewModel.resetSelectedTechniques(); populateEditFields()"
                     matTooltipPosition="below"
                     matTooltip="clear annotations on selected"
                     [matTooltipDisabled]="!viewModel.isCurrentlyEditing()">
                    <span class="material-icons" alt="remove all annotations">layers_clear</span>
                </div>
            </div>
        </li>
    </ul>
</div>

<!--
oooo     oooo      o   ooooooooooo oooooooooo  ooooo ooooo  oooo
 8888o   888      888  88  888  88  888    888  888    888  88
 88 888o8 88     8  88     888      888oooo88   888      888
 88  888  88    8oooo88    888      888  88o    888     88 888
o88o  8  o88o o88o  o888o o888o    o888o  88o8 o888o o88o  o888o
                                                                 -->
<mat-drawer-container class="matrices-content" autosize>
    <mat-drawer-content>
        <div class="matrices" #scrollRef>
            <div oncontextmenu="return false">
                <div class="spinner" *ngIf="!dataService.getDomain(viewModel.domainVersionID).dataLoaded">
                    <mat-progress-spinner mode="indeterminate"></mat-progress-spinner>
                </div>
                        <div class="matrices-columns">
                            <div class="matrix-column" *ngFor="let matrix of dataService.getDomain(viewModel.domainVersionID).matrices">
                                <div *ngIf="dataService.getDomain(viewModel.domainVersionID).matrices.length > 1" class="matrix-name">{{matrix.name}}</div>
                                <div *ngIf="viewModel.layout.layout == 'side'">
                                    <matrix-side [matrix]="matrix" [viewModel]="viewModel"></matrix-side>
                                </div>
                                <div *ngIf="viewModel.layout.layout == 'flat'">
                                    <matrix-flat [matrix]="matrix" [viewModel]="viewModel"></matrix-flat>
                                </div>
                                <div *ngIf="viewModel.layout.layout == 'mini'">
                                    <matrix-mini [matrix]="matrix" [viewModel]="viewModel"></matrix-mini>
                                </div>
                            </div>
                        </div>
            </div>
        </div>
    </mat-drawer-content>
    <mat-drawer [disableClose]="true" mode="side" position="end" [opened]="viewModel.sidebarOpened">
        <sidebar [viewModel]="viewModel"></sidebar>
    </mat-drawer>
</mat-drawer-container>


<!--
ooooo       ooooooooooo  ooooooo8 ooooooooooo oooo   oooo ooooooooo
 888         888    88 o888    88  888    88   8888o  88   888    88o
 888         888ooo8   888    oooo 888ooo8     88 888o88   888    888
 888      o  888    oo 888o    88  888    oo   88   8888   888    888
o888ooooo88 o888ooo8888 888ooo888 o888ooo8888 o88o    88  o888ooo88
                                                                      -->

<div class="legendBar" (click)="showingLegend = !showingLegend"
     *ngIf="!showingLegend && configService.getFeature('legend')">
    <span class="material-icons">keyboard_arrow_up</span>
    <div class="noselect" style="padding:4px; font-size:14px; position: absolute; width: 100%; text-align:center">
        legend
    </div>
</div>

<div class="legend" *ngIf="showingLegend && configService.getFeature('legend')">
    <div class="legendBar" (click)="showingLegend = !showingLegend" style="position: absolute; top:0px; left:0px;">
        <span class="material-icons">keyboard_arrow_down</span>
        <div class="noselect title">
            legend
        </div>
    </div>
    <div class="itemArea">
        <div class="item" *ngFor="let item of viewModel.legendItems; let Even=even; let i=index" [class.even]="!Even">
            <input [(colorPicker)]="item.color" [(ngModel)]="item.color" [style.background]="item.color" [cpPosition]="'top'" [cpPresetColors]="viewModel.legendColorPresets" style="width:75px;"/>
            <!-- <input class="label" [(ngModel)]="item.label"> -->
            <mat-form-field class="label">
                    <input matInput

                    [(ngModel)]="item.label">

            </mat-form-field>
            <span class="material-icons" (click)="viewModel.deleteLegendItem(i);">clear</span>
        </div>
        <button style="margin-left:75px; margin-top:10px; margin-bottom:10px;" class="button" (click)="viewModel.addLegendItem();">Add Item</button>
        <button style="margin-top:10px; margin-bottom:10px;" class="button" (click)="viewModel.clearLegend();">Clear</button>
    </div>
</div><|MERGE_RESOLUTION|>--- conflicted
+++ resolved
@@ -41,19 +41,11 @@
             <div *ngIf="configService.getFeature('search')" class="control-row-item">
 
                 <div class="control-row-button noselect"
-<<<<<<< HEAD
                      [ngClass]="{'disabled': viewModel.sidebarContentType === 'layerUpgrade'}"
                      (click)="openSearch()"
                      matTooltipPosition="below"
                      matTooltip="search & multiselect">
                     <span class="material-icons" alt="search">search</span>
-                    <search-popover-notification [upgradingLayer]="viewModel.sidebarContentType == 'layerUpgrade'"></search-popover-notification>
-=======
-                    (click)="openSearch()"
-                    matTooltipPosition="below"
-                    matTooltip="search & multiselect">
-                    <img [src]="viewModel.sidebarContentType !== 'layerUpgrade' ? 'assets/icons/ic_search_black_24px.svg' : 'assets/icons/ic_search_gray_24px.svg'"/>
->>>>>>> 7f43fab2
                 </div>
             </div>
 
