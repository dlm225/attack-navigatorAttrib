--- conflicted
+++ resolved
@@ -2,13 +2,9 @@
 import { HttpClientTestingModule } from '@angular/common/http/testing';
 import { MatDialogModule } from '@angular/material/dialog';
 import { ViewModelsService } from './viewmodels.service';
-<<<<<<< HEAD
-import { TechniqueVM, Metadata, ViewModel, Link, VersionChangelog } from '../classes';
+import { TechniqueVM, LayoutOptions, Metadata, ViewModel, Link, VersionChangelog } from '../classes';
 import { Technique, Tactic, Matrix } from '../classes/stix';
 import tinygradient from 'tinygradient';
-=======
-import { LayoutOptions, TechniqueVM, ViewModel } from '../classes';
->>>>>>> 85f63205
 
 describe('ViewmodelsService', () => {
 	let stixSDO = {
@@ -216,7 +212,6 @@
 		expect(service.viewModels.length).toBe(0);
 	}));
 
-<<<<<<< HEAD
 	it('should select and unselect technique across tactics', inject([ViewModelsService], (service: ViewModelsService) => {
         let technique_list: Technique[] = [];
         let vm1 = service.newViewModel("test1","enterprise-attack-13");
@@ -492,7 +487,7 @@
         to_vm.revertCopy(t1,t2,tactic1);
         expect(to_vm.getTechniqueVM(t2, tactic1).score).toEqual('');
     }));
-=======
+
     const validTechniqueVMRep = '{"comment": "test comment","color": "#ffffff", "score": 1,"enabled": true,"showSubtechniques": false}';
     const techniqueID = 'T0001';
     const tacticName = 'tactic-name';
@@ -724,5 +719,4 @@
         expect(options.expandedSubtechniques).toBe('none');
         expect(console.error).toHaveBeenCalled();
     });
->>>>>>> 85f63205
 });