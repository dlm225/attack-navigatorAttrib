import { Injectable } from '@angular/core';
import { HttpClient, HttpHeaders } from '@angular/common/http';
import { Buffer } from 'buffer';
import { Observable } from 'rxjs/Rx';
import { fromPromise } from 'rxjs/observable/fromPromise';
import { Asset, Campaign, Domain, DataComponent, Group, Software, Matrix, Technique, Mitigation, Note } from '../classes/stix';
import { TaxiiConnect, Collection } from '../utils/taxii2lib';
import { Version, VersionChangelog } from '../classes';

@Injectable({
    providedIn: 'root',
})
export class DataService {
    constructor(private http: HttpClient) {
        console.debug('initializing data service');
        let subscription = this.getConfig().subscribe({
            next: (config) => {
                this.setUpURLs(config['versions']);
            },
            complete: () => {
                if (subscription) subscription.unsubscribe();
            }, //prevent memory leaks
        });
    }

    public domain_backwards_compatibility = {
        'mitre-enterprise': 'enterprise-attack',
        'mitre-mobile': 'mobile-attack',
    };
    public domains: Domain[] = [];
    public versions: Version[] = [];

    public subtechniquesEnabled: boolean = true;

    /**
     * Callback functions passed to this function will be called after data is loaded
     * @param {string} domainVersionID the ID of the domain and version to load
     * @param {*} callback callback function to call when data is done loading
     */
    public onDataLoad(domainVersionID, callback) {
        this.getDomain(domainVersionID).dataLoadedCallbacks.push(callback);
    }

    /**
     * Parse the given stix bundle into the relevant data holders
     * @param domain
     * @param stixBundles
     */
    parseBundle(domain: Domain, stixBundles: any[]): void {
        let platforms = new Set<string>();
        let seenIDs = new Set<string>();
        for (let bundle of stixBundles) {
            let techniqueSDOs = [];
            let matrixSDOs = [];
            let idToTechniqueSDO = new Map<string, any>();
            let idToTacticSDO = new Map<string, any>();
            for (let sdo of bundle.objects) {
                //iterate through stix domain objects in the bundle
                // Filter out object not included in this domain if domains field is available
                if (!domain.isCustom) {
                    if ('x_mitre_domains' in sdo && sdo.x_mitre_domains.length > 0 && !sdo.x_mitre_domains.includes(domain.domain_identifier))
                        continue;
                }

                // filter out duplicates
                if (!seenIDs.has(sdo.id)) seenIDs.add(sdo.id);
                else continue;

                // parse according to type
                switch (sdo.type) {
                    case 'x-mitre-data-component':
                        domain.dataComponents.push(new DataComponent(sdo, this));
                        break;
                    case 'x-mitre-data-source':
                        domain.dataSources.set(sdo.id, { name: sdo.name, external_references: sdo.external_references });
                        break;
                    case 'intrusion-set':
                        domain.groups.push(new Group(sdo, this));
                        break;
                    case 'malware':
                    case 'tool':
                        domain.software.push(new Software(sdo, this));
                        break;
                    case 'campaign':
                        domain.campaigns.push(new Campaign(sdo, this));
                        break;
                    case 'x-mitre-asset':
                        domain.assets.push(new Asset(sdo, this));
                        break;
                    case 'course-of-action':
                        domain.mitigations.push(new Mitigation(sdo, this));
                        break;
                    case 'relationship':
                        if (sdo.relationship_type == 'subtechnique-of' && this.subtechniquesEnabled) {
                            // record subtechnique:technique relationship
                            if (domain.relationships['subtechniques_of'].has(sdo.target_ref)) {
                                let ids = domain.relationships['subtechniques_of'].get(sdo.target_ref);
                                ids.push(sdo.source_ref);
                            } else {
                                domain.relationships['subtechniques_of'].set(sdo.target_ref, [sdo.source_ref]);
                            }
                        } else if (sdo.relationship_type == 'uses') {
                            if (sdo.source_ref.startsWith('intrusion-set') && sdo.target_ref.startsWith('attack-pattern')) {
                                // record group:technique relationship
                                if (domain.relationships['group_uses'].has(sdo.source_ref)) {
                                    let ids = domain.relationships['group_uses'].get(sdo.source_ref);
                                    ids.push(sdo.target_ref);
                                } else {
                                    domain.relationships['group_uses'].set(sdo.source_ref, [sdo.target_ref]);
                                }
                            } else if (
                                (sdo.source_ref.startsWith('malware') || sdo.source_ref.startsWith('tool')) &&
                                sdo.target_ref.startsWith('attack-pattern')
                            ) {
                                // record software:technique relationship
                                if (domain.relationships['software_uses'].has(sdo.source_ref)) {
                                    let ids = domain.relationships['software_uses'].get(sdo.source_ref);
                                    ids.push(sdo.target_ref);
                                } else {
                                    domain.relationships['software_uses'].set(sdo.source_ref, [sdo.target_ref]);
                                }
                            } else if (sdo.source_ref.startsWith('campaign') && sdo.target_ref.startsWith('attack-pattern')) {
                                // record campaign:technique relationship
                                if (domain.relationships['campaign_uses'].has(sdo.source_ref)) {
                                    let ids = domain.relationships['campaign_uses'].get(sdo.source_ref);
                                    ids.push(sdo.target_ref);
                                } else {
                                    domain.relationships['campaign_uses'].set(sdo.source_ref, [sdo.target_ref]);
                                }
                            }
                        } else if (sdo.relationship_type == 'mitigates') {
                            if (domain.relationships['mitigates'].has(sdo.source_ref)) {
                                let ids = domain.relationships['mitigates'].get(sdo.source_ref);
                                ids.push(sdo.target_ref);
                            } else {
                                domain.relationships['mitigates'].set(sdo.source_ref, [sdo.target_ref]);
                            }
                        } else if (sdo.relationship_type == 'revoked-by') {
                            // record stix object: stix object relationship
                            domain.relationships['revoked_by'].set(sdo.source_ref, sdo.target_ref);
                        } else if (sdo.relationship_type === 'detects') {
                            if (domain.relationships['component_rel'].has(sdo.source_ref)) {
                                let ids = domain.relationships['component_rel'].get(sdo.source_ref);
                                ids.push(sdo.target_ref);
                            } else {
                                domain.relationships['component_rel'].set(sdo.source_ref, [sdo.target_ref]);
                            }
                        } else if (sdo.relationship_type == 'attributed-to') {
                            // record campaign:group relationship
                            if (domain.relationships['campaigns_attributed_to'].has(sdo.target_ref)) {
                                let ids = domain.relationships['campaigns_attributed_to'].get(sdo.target_ref);
                                ids.push(sdo.source_ref);
                            } else {
                                domain.relationships['campaigns_attributed_to'].set(sdo.target_ref, [sdo.source_ref]); // group -> [campaigns]
                            }
                        } else if (sdo.relationship_type == 'targets') {
                            // record technique:asset relationship
                            if (domain.relationships['targeted_assets'].has(sdo.target_ref)) {
                                let ids = domain.relationships['targeted_assets'].get(sdo.target_ref);
                                ids.push(sdo.source_ref);
                            } else {
                                domain.relationships['targeted_assets'].set(sdo.target_ref, [sdo.source_ref]); // asset -> [techniques]
                            }
                        }
                        break;
                    case 'attack-pattern':
                        idToTechniqueSDO.set(sdo.id, sdo);
                        if (!sdo.x_mitre_is_subtechnique) {
                            techniqueSDOs.push(sdo);
                        }
                        break;
                    case 'x-mitre-tactic':
                        idToTacticSDO.set(sdo.id, sdo);
                        break;
                    case 'x-mitre-matrix':
                        matrixSDOs.push(sdo);
                        break;
                    case 'note':
                        domain.notes.push(new Note(sdo));
                        break;
                }
            }

            //create techniques
            for (let techniqueSDO of techniqueSDOs) {
                let subtechniques: Technique[] = [];
                if (this.subtechniquesEnabled) {
                    if (domain.relationships.subtechniques_of.has(techniqueSDO.id)) {
                        domain.relationships.subtechniques_of.get(techniqueSDO.id).forEach((sub_id) => {
                            if (idToTechniqueSDO.has(sub_id)) {
                                let subtechnique = new Technique(idToTechniqueSDO.get(sub_id), [], this);
                                subtechniques.push(subtechnique);
                                domain.subtechniques.push(subtechnique);
                            }
                            // else the target was revoked or deprecated and we can skip honoring the relationship
                        });
                    }
                }
                domain.techniques.push(new Technique(techniqueSDO, subtechniques, this));
            }

            //create matrices, which also creates tactics and filters techniques
            for (let matrixSDO of matrixSDOs) {
                if (matrixSDO.x_mitre_deprecated) continue;
                domain.matrices.push(new Matrix(matrixSDO, idToTacticSDO, domain.techniques, this));
            }

            // parse platforms
            for (let technique of domain.techniques) {
                if (technique.platforms) {
                    for (let platform of technique.platforms) {
                        platforms.add(platform);
                    }
                }
            }
            for (let subtechnique of domain.subtechniques) {
                for (let platform of subtechnique.platforms) {
                    platforms.add(platform);
                }
            }
        }
        domain.platforms = Array.from(platforms); // convert to array

        // data loading complete; update watchers
        domain.dataLoaded = true;
        for (let callback of domain.dataLoadedCallbacks) {
            callback();
        }
    }

    // Observable for data in config.json
    private configData$: Observable<Object>;

    // Observable for data
    private domainData$: Observable<Object>;

    // URLs in case config file doesn't load properly
<<<<<<< HEAD
    private latestVersion: Version = { name: "ATT&CK v14", number: "14" };
    private lowestSupportedVersion: Version; // used by tabs component
    private enterpriseAttackURL: string = "https://raw.githubusercontent.com/mitre/cti/master/enterprise-attack/enterprise-attack.json";
    private mobileAttackURL: string = "https://raw.githubusercontent.com/mitre/cti/master/mobile-attack/mobile-attack.json";
    private icsAttackURL: string = "https://raw.githubusercontent.com/mitre/cti/master/ics-attack/ics-attack.json";
=======
    private latestVersion: Version = { name: 'ATT&CK v13', number: '13' };
    private lowestSupportedVersion: Version;
    private enterpriseAttackURL: string = 'https://raw.githubusercontent.com/mitre/cti/master/enterprise-attack/enterprise-attack.json';
    private mobileAttackURL: string = 'https://raw.githubusercontent.com/mitre/cti/master/mobile-attack/mobile-attack.json';
    private icsAttackURL: string = 'https://raw.githubusercontent.com/mitre/cti/master/ics-attack/ics-attack.json';
>>>>>>> 6dd32b5c

    /**
     * Set up the URLs for data
     * @param {versions} list of versions and domains defined in the configuration file
     * @memberof DataService
     */
    setUpURLs(versions: []) {
        versions.forEach((version: any) => {
            let v: Version = new Version(version['name'], version['version'].match(/\d+/g)[0]);
            this.versions.push(v);
            version['domains'].forEach((domain: any) => {
                let identifier = domain['identifier'];
                let domainObject = new Domain(identifier, domain['name'], v);
                if (version['authentication']) domainObject.authentication = version['authentication'];
                if (domain['taxii_url'] && domain['taxii_collection']) {
                    domainObject.taxii_url = domain['taxii_url'];
                    domainObject.taxii_collection = domain['taxii_collection'];
                } else {
                    domainObject.urls = domain['data'];
                }
                this.domains.push(domainObject);
            });
        });

        if (this.domains.length == 0) {
            // issue loading config
            this.versions.push(this.latestVersion);
            let enterpriseDomain = new Domain('enterprise-attack', 'Enterprise', this.latestVersion, [this.enterpriseAttackURL]);
            let mobileDomain = new Domain('mobile-attack', 'Mobile', this.latestVersion, [this.mobileAttackURL]);
            let icsDomain = new Domain('ics-attack', 'ICS', this.latestVersion, [this.icsAttackURL]);
            this.domains.push(...[enterpriseDomain, mobileDomain, icsDomain]);
        }

        this.lowestSupportedVersion = this.versions[this.versions.length - 1];
    }

    /**
     * get the current config
     * @param {boolean} refresh: if true fetches the config from file. Otherwise, only fetches if it's never been fetched before
     */
    getConfig(refresh: boolean = false) {
        if (refresh || !this.configData$) {
            this.configData$ = this.http.get('./assets/config.json');
        }
        return this.configData$;
    }

    /**
     * Fetch the domain data from the endpoint
     */
    getDomainData(domain: Domain, refresh: boolean = false): Observable<Object> {
        if (domain.taxii_collection && domain.taxii_url) {
            console.debug('fetching data from TAXII server');
            let conn = new TaxiiConnect(domain.taxii_url, '', '', 5000);
            let collectionInfo: any = {
                id: domain.taxii_collection,
                title: domain.name,
                description: '',
                can_read: true,
                can_write: false,
                media_types: ['application/vnd.oasis.stix+json'],
            };
            const collection = new Collection(collectionInfo, domain.taxii_url + 'stix', conn);
            this.domainData$ = Observable.forkJoin(fromPromise(collection.getObjects('', undefined)));
        } else if (refresh || !this.domainData$) {
            console.debug('retrieving data', domain.urls);
            let bundleData = [];
            const httpOptions = {
                headers: undefined,
            };
            if (domain.authentication && domain.authentication.enabled) {
                // include authorization header, if configured (integrations)
                let token = `${domain.authentication.serviceName}:${domain.authentication.apiKey}`;
                httpOptions.headers = new HttpHeaders({ Authorization: 'Basic ' + Buffer.from(token).toString('base64') });
            }
            domain.urls.forEach((url) => {
                bundleData.push(this.http.get(url, httpOptions));
            });
            this.domainData$ = Observable.forkJoin(bundleData);
        }
        return this.domainData$;
    }

    /**
     * Load and parse domain data
     */
    loadDomainData(domainVersionID: string, refresh: boolean = false): Promise<any> {
        let dataPromise: Promise<any> = new Promise((resolve, reject) => {
            let domain = this.getDomain(domainVersionID);
            if (domain.dataLoaded && !refresh) resolve(null);
            if (domain) {
                let subscription = this.getDomainData(domain, refresh).subscribe({
                    next: (data: Object[]) => {
                        this.parseBundle(domain, data);
                        resolve(null);
                    },
                    complete: () => {
                        if (subscription) subscription.unsubscribe();
                    }, //prevent memory leaks
                });
            } else if (!domain) {
                // domain not defined in config
                reject("'" + domainVersionID + "' is not a valid domain & version.");
            }
        });
        return dataPromise;
    }

    /**
     * Get domain object by domain ID
     */
    getDomain(domainVersionID: string): Domain {
        return this.domains.find((d) => d.id === domainVersionID);
    }

    /**
     * Get the ID from domain name & version
     */
    getDomainVersionID(domain: string, versionNumber: string): string {
        if (!versionNumber) {
            // layer with no specified version defaults to current version
            versionNumber = this.versions[0].number;
        }
        return domain + '-' + versionNumber;
    }

    /**
     * Retrieve the technique object with the given attackID in the given domain/version
     */
    getTechnique(attackID: string, domainVersionID: string) {
        let domain = this.getDomain(domainVersionID);
        let all_techniques = domain.techniques.concat(domain.subtechniques);
        return all_techniques.find((t) => t.attackID == attackID);
    }

    /**
     * Retrieves the first version defined in the config file
     */
    getCurrentVersion() {
        return this.domains[0].version;
    }

    /**
     * Is the given version supported?
     */
    isSupported(version: string) {
        let supported = this.versions.map((v) => v.number);
        let match = version.match(/\d+/g)[0];
        return supported.includes(match);
    }

    /**
     * Compares techniques between two ATT&CK versions and returns a set of object changes
     * @param oldDomainVersionID imported layer domain & version to upgrade from
     * @param newDomainVersionID latest ATT&CK domain & version to upgrade to
     */
    public compareVersions(oldDomainVersionID: string, newDomainVersionID: string): VersionChangelog {
        let changelog = new VersionChangelog(oldDomainVersionID, newDomainVersionID);
        let oldDomain = this.getDomain(oldDomainVersionID);
        let newDomain = this.getDomain(newDomainVersionID);

        let previousTechniques = oldDomain.techniques.concat(oldDomain.subtechniques);
        let latestTechniques = newDomain.techniques.concat(newDomain.subtechniques);

        // object lookup to increase efficiency
        let objectLookup = new Map<string, Technique>(
            latestTechniques.map((technique) => [technique.id, previousTechniques.find((p) => p.id == technique.id)])
        );

        for (let latestTechnique of latestTechniques) {
            if (!latestTechnique) continue;

            let prevTechnique = objectLookup.get(latestTechnique.id);
            if (!prevTechnique) {
                // object doesn't exist in previous version, added to latest version
                changelog.additions.push(latestTechnique.attackID);
            } else if (latestTechnique.modified == prevTechnique.modified) {
                if (prevTechnique.revoked || prevTechnique.deprecated) {
                    // object is revoked or deprecated, ignore
                    continue;
                } else {
                    // no changes made to the object
                    changelog.unchanged.push(latestTechnique.attackID);
                }
            } else {
                // changes were made to the object
                if (latestTechnique.revoked && !prevTechnique.revoked) {
                    // object was revoked since the previous version
                    changelog.revocations.push(latestTechnique.attackID);
                } else if (latestTechnique.revoked && prevTechnique.revoked) {
                    // both objects are revoked, ignore
                    continue;
                } else if (latestTechnique.deprecated && !prevTechnique.deprecated) {
                    // object was deprecated since the previous version
                    changelog.deprecations.push(latestTechnique.attackID);
                } else if (latestTechnique.deprecated && prevTechnique.deprecated) {
                    // both objects are deprecated, ignore
                    continue;
                } else if (latestTechnique.compareVersion(prevTechnique) != 0) {
                    // version number changed
                    changelog.changes.push(latestTechnique.attackID);
                } else {
                    // minor change
                    changelog.minor_changes.push(latestTechnique.attackID);
                }
            }
        }
        return changelog;
    }
}

export interface ServiceAuth {
    enabled: boolean;
    serviceName: string;
    apiKey: string;
}<|MERGE_RESOLUTION|>--- conflicted
+++ resolved
@@ -235,19 +235,11 @@
     private domainData$: Observable<Object>;
 
     // URLs in case config file doesn't load properly
-<<<<<<< HEAD
     private latestVersion: Version = { name: "ATT&CK v14", number: "14" };
     private lowestSupportedVersion: Version; // used by tabs component
     private enterpriseAttackURL: string = "https://raw.githubusercontent.com/mitre/cti/master/enterprise-attack/enterprise-attack.json";
     private mobileAttackURL: string = "https://raw.githubusercontent.com/mitre/cti/master/mobile-attack/mobile-attack.json";
     private icsAttackURL: string = "https://raw.githubusercontent.com/mitre/cti/master/ics-attack/ics-attack.json";
-=======
-    private latestVersion: Version = { name: 'ATT&CK v13', number: '13' };
-    private lowestSupportedVersion: Version;
-    private enterpriseAttackURL: string = 'https://raw.githubusercontent.com/mitre/cti/master/enterprise-attack/enterprise-attack.json';
-    private mobileAttackURL: string = 'https://raw.githubusercontent.com/mitre/cti/master/mobile-attack/mobile-attack.json';
-    private icsAttackURL: string = 'https://raw.githubusercontent.com/mitre/cti/master/ics-attack/ics-attack.json';
->>>>>>> 6dd32b5c
 
     /**
      * Set up the URLs for data
