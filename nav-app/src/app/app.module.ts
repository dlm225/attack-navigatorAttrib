import { BrowserModule } from '@angular/platform-browser';
import { BrowserAnimationsModule } from '@angular/platform-browser/animations';
import { NgModule } from '@angular/core';
import 'rxjs/add/operator/map'

// material
import { MatInputModule } from '@angular/material/input';
import { MatSelectModule } from '@angular/material/select';
import { MatButtonModule } from '@angular/material/button';
import { MatIconModule } from '@angular/material/icon';
import { MatProgressSpinnerModule } from '@angular/material/progress-spinner';
import { FormsModule, ReactiveFormsModule } from '@angular/forms';
import { MatTooltipModule } from '@angular/material/tooltip';
import { MatCheckboxModule } from '@angular/material/checkbox';
import { MatDialogModule } from '@angular/material/dialog';
import { MatMenuModule } from '@angular/material/menu';
import { MatExpansionModule } from '@angular/material/expansion';
import { MatSidenavModule } from '@angular/material/sidenav';
import { ColorPickerModule } from 'ngx-color-picker';
import { DndModule } from 'ngx-drag-drop';
import { PopoverModule } from 'ngx-smart-popover';
import { HttpClientModule } from '@angular/common/http';

import { AppComponent } from './app.component';
import { DataTableComponent } from './datatable/data-table.component';
import { TabsComponent } from './tabs/tabs.component';
import { HelpComponent } from './help/help.component';
import { ExporterComponent } from './exporter/exporter.component';
import { TechniqueCellComponent } from './matrix/technique-cell/technique-cell.component';
import { MatrixSideComponent } from './matrix/matrix-side/matrix-side.component';
import { MatrixFlatComponent } from './matrix//matrix-flat/matrix-flat.component';
import { MatrixMiniComponent } from './matrix//matrix-mini/matrix-mini.component';
import { TooltipComponent } from './matrix/technique-cell/tooltip/tooltip.component';
import { SearchAndMultiselectComponent } from './search-and-multiselect/search-and-multiselect.component';
import { ContextmenuComponent } from './matrix/technique-cell/contextmenu/contextmenu.component';
import { TacticCellComponent } from './matrix/tactic-cell/tactic-cell.component';
import { VersionUpgradeComponent } from './version-upgrade/version-upgrade.component';
import { SidebarComponent } from './sidebar/sidebar.component';
import { LayerUpgradeComponent } from './layer-upgrade/layer-upgrade.component';
import { ChangelogCellComponent } from './layer-upgrade/changelog-cell/changelog-cell.component';
import { MatCardModule } from "@angular/material/card";
import { MatDividerModule } from "@angular/material/divider";
import { MatStepperModule } from '@angular/material/stepper';
import { MatPaginatorModule } from '@angular/material/paginator';


import { MarkdownModule } from "ngx-markdown";
import { LayerInformationComponent } from './layer-information/layer-information.component';
import { ChangelogComponent } from './changelog/changelog.component';
import { SearchPopoverNotificationComponent } from './search-and-multiselect/search-popover-notification/search-popover-notification.component';
import { MatTabsModule } from "@angular/material/tabs";


@NgModule({
  declarations: [
    AppComponent,
    DataTableComponent,
    TabsComponent,
    HelpComponent,
    ExporterComponent,
    TechniqueCellComponent,
    MatrixSideComponent,
    MatrixFlatComponent,
    MatrixMiniComponent,
    TooltipComponent,
    SearchAndMultiselectComponent,
    ContextmenuComponent,
    TacticCellComponent,
    VersionUpgradeComponent,
    SidebarComponent,
    LayerUpgradeComponent,
    ChangelogCellComponent,
    LayerInformationComponent,
    ChangelogComponent,
    SearchPopoverNotificationComponent
  ],
  imports: [
    BrowserModule,
    HttpClientModule,
    BrowserAnimationsModule,
    MatSelectModule,
    FormsModule,
    ReactiveFormsModule,
    MatInputModule,
    MatButtonModule,
    MatIconModule,
    MatProgressSpinnerModule,
    MatCheckboxModule,
    MatTooltipModule,
    MatMenuModule,
    MatExpansionModule,
    MatDialogModule,
    ColorPickerModule,
    DndModule,
    MatSidenavModule,
    MatCardModule,
    MatDividerModule,
    MatStepperModule,
    MatPaginatorModule,
    MarkdownModule.forRoot(),
    PopoverModule,
    MatTabsModule
  ],
  exports: [
<<<<<<< HEAD
    MatSelectModule,
    MatInputModule,
    MatButtonModule,
    MatTooltipModule,
    MatMenuModule,
    MatExpansionModule,
    MatTabsModule
=======
      MatSelectModule,
      MatInputModule,
      MatButtonModule,
      MatIconModule,
      MatTooltipModule,
      MatMenuModule,
      MatExpansionModule,
>>>>>>> 9509917d
  ],
  providers: [],
  bootstrap: [AppComponent],
  entryComponents: [ VersionUpgradeComponent, HelpComponent, ExporterComponent ]
})
export class AppModule { }<|MERGE_RESOLUTION|>--- conflicted
+++ resolved
@@ -102,15 +102,6 @@
     MatTabsModule
   ],
   exports: [
-<<<<<<< HEAD
-    MatSelectModule,
-    MatInputModule,
-    MatButtonModule,
-    MatTooltipModule,
-    MatMenuModule,
-    MatExpansionModule,
-    MatTabsModule
-=======
       MatSelectModule,
       MatInputModule,
       MatButtonModule,
@@ -118,7 +109,7 @@
       MatTooltipModule,
       MatMenuModule,
       MatExpansionModule,
->>>>>>> 9509917d
+      MatTabsModule,
   ],
   providers: [],
   bootstrap: [AppComponent],
