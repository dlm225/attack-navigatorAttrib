--- conflicted
+++ resolved
@@ -65,8 +65,7 @@
 
     public get latestDomains(): Domain[] {
         return this.filterDomains(this.dataService.versions[0]);
-<<<<<<< HEAD
-    } 
+    }
 
     constructor(public dialog: MatDialog,
                 private viewModelsService: ViewModelsService, 
@@ -75,18 +74,6 @@
                 private configService: ConfigService,
                 public snackBar: MatSnackBar) {
         console.debug("initializing tabs component");
-=======
-    }
-
-    constructor(
-        private dialog: MatDialog,
-        private viewModelsService: ViewModelsService,
-        public dataService: DataService,
-        private http: HttpClient,
-        private configService: ConfigService
-    ) {
-        console.debug('initializing tabs component');
->>>>>>> 6dd32b5c
         let subscription = dataService.getConfig().subscribe({
             next: (config: Object) => {
                 this.newBlankTab();
@@ -319,7 +306,6 @@
      * @param {string} dialogName {"changelog"|"help"} the dialog to open
      */
     public openDialog(dialogName: string) {
-<<<<<<< HEAD
         const settings = { maxWidth: "75ch", panelClass: this.userTheme };
         if (dialogName == 'changelog') {
             this.dialog.open(ChangelogComponent, settings);
@@ -332,11 +318,6 @@
                 maxWidth: "90ch"
             });
         }
-=======
-        const settings = { maxWidth: '75ch', panelClass: this.userTheme };
-        if (dialogName == 'changelog') this.dialog.open(ChangelogComponent, settings);
-        else if (dialogName == 'help') this.dialog.open(HelpComponent, settings);
->>>>>>> 6dd32b5c
     }
 
     /**
@@ -750,57 +731,29 @@
         reader.onload = (e) => {
             let result = String(reader.result);
             function loadObjAsLayer(self, obj): void {
-<<<<<<< HEAD
                 viewModel = self.viewModelsService.newViewModel("loading layer...", undefined);
-                let objVersionNumber = viewModel.deserializeDomainVersionID(obj);
-                let globalVersionSplit = globals.layer_version.split(".");
-                let objVersionSplit = objVersionNumber.split(".");
-                // if minor version change, snackbar will be displayed
-                if (objVersionSplit[0] === globalVersionSplit[0] && objVersionSplit[1] !== globalVersionSplit[1]){
-                    let str = 'Uploaded layer version ' + objVersionNumber + ' does not match Navigator\'s layer version ' + globals.layer_version;
-                    self.versionMinorSnackbarRef = self.snackBar.open(str, 'Changelog',{
-                        duration: 5000
-                    });
-                    self.versionMinorSnackbarRef.onAction().subscribe(() => {
-                        self.openDialog('changelog');
-                    });
-                }
-                // if major version change, keep the dialog open until user dismisses it
-                else if (objVersionSplit[0] !== globalVersionSplit[0]){
-                    self.versionDialogRef = self.dialog.open(self.versionWarning, {
-                        width: '375px',
-                        disableClose: true,
-                        panelClass: self.userTheme,
-                        data: {
-                            objVersion: objVersionNumber,
-                            globalVersion: globals.layer_version
+                let layerVersionStr = viewModel.deserializeDomainVersionID(obj);
+                self.versionMismatchWarning(layerVersionStr).then((res) => {
+                    let isCustom = "customDataURL" in obj;
+                    if (!isCustom) {
+                        if (!self.dataService.getDomain(viewModel.domainVersionID)) {
+                            throw new Error(`Error: '${viewModel.domain}' (v${viewModel.version}) is an invalid domain.`);
                         }
-                    });
-                }
-                let isCustom = "customDataURL" in obj;
-=======
-                viewModel = self.viewModelsService.newViewModel('loading layer...', undefined);
-                viewModel.deserializeDomainVersionID(obj);
-                let isCustom = 'customDataURL' in obj;
->>>>>>> 6dd32b5c
-                if (!isCustom) {
-                    if (!self.dataService.getDomain(viewModel.domainVersionID)) {
-                        throw new Error(`Error: '${viewModel.domain}' (v${viewModel.version}) is an invalid domain.`);
+                        self.upgradeLayer(viewModel, obj, true);
+                    } else {
+                    // load as custom data
+                        viewModel.deserialize(obj);
+                        self.openTab('new layer', viewModel, true, true, true, true);
+                        self.newLayerFromURL(
+                            {
+                                url: obj['customDataURL'],
+                                version: viewModel.version,
+                                identifier: viewModel.domain,
+                            },
+                            obj
+                        );
                     }
-                    self.upgradeLayer(viewModel, obj, true);
-                } else {
-                // load as custom data
-                    viewModel.deserialize(obj);
-                    self.openTab('new layer', viewModel, true, true, true, true);
-                    self.newLayerFromURL(
-                        {
-                            url: obj['customDataURL'],
-                            version: viewModel.version,
-                            identifier: viewModel.domain,
-                        },
-                        obj
-                    );
-                }
+                })
             }
             try {
                 let objList = typeof result == 'string' ? JSON.parse(result) : result;
@@ -823,6 +776,45 @@
     }
 
     /**
+     * Check if uploaded layer version is out of date and display
+     * a snackbar warning message (for minor mismatches) or a dialog warning
+     * (for major mismatches)
+     * @param {string} layerVersionStr the uploaded layer version
+     */
+    private async versionMismatchWarning(layerVersionStr: string): Promise<boolean> {
+        return new Promise((resolve, reject) => {
+            let globalVersionSplit = globals.layerVersion.split(".");
+            let layerVersion = layerVersionStr.split(".");
+            // if minor version change, snackbar will be displayed
+            if (layerVersion[0] === globalVersionSplit[0] && layerVersion[1] !== globalVersionSplit[1]){
+                let snackMessage = `Uploaded layer version (${layerVersionStr}) is out of date. Please update to v${globals.layerVersion} for optimal compatibility.`;
+                this.versionMinorSnackbarRef = this.snackBar.open(snackMessage, 'CHANGELOG',{
+                    duration: 6500
+                });
+                this.versionMinorSnackbarRef.onAction().subscribe(() => {
+                    this.openDialog('changelog');
+                });
+                resolve(true);
+            }
+            // if major version change, keep the dialog open until user dismisses it
+            else if (layerVersion[0] !== globalVersionSplit[0]){
+                this.versionDialogRef = this.dialog.open(this.versionWarning, {
+                    width: '30em',
+                    disableClose: true,
+                    panelClass: this.userTheme,
+                    data: {
+                        objVersion: layerVersionStr,
+                        globalVersion: globals.layerVersion
+                    }
+                });
+                this.versionDialogRef.afterClosed().subscribe(_ => {
+                    resolve(true);
+                })
+            }
+        })
+    }
+
+    /**
      * Load layer from URL
      * @param {string} loadURL the url to load
      * @param {boolean} replace replace the current active with the loaded layer?
@@ -835,7 +827,8 @@
                 next: async (res) => {
                     let viewModel = this.viewModelsService.newViewModel('loading layer...', undefined);
                     try {
-                        viewModel.deserializeDomainVersionID(res);
+                        let layerVersionStr = viewModel.deserializeDomainVersionID(res);
+                        await this.versionMismatchWarning(layerVersionStr);
                         if (!this.dataService.getDomain(viewModel.domainVersionID)) {
                             throw new Error(`Error: '${viewModel.domain}' (v${viewModel.version}) is an invalid domain.`);
                         }
