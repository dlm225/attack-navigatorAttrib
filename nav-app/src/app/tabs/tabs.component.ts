<<<<<<< HEAD
import { Component, AfterContentInit, QueryList, ContentChildren, ViewChild } from '@angular/core';
=======
// https://embed.plnkr.co/wWKnXzpm8V31wlvu64od/
import { Component, AfterContentInit, QueryList, ContentChildren, ViewChild, ComponentFactoryResolver, TemplateRef, AfterViewInit } from '@angular/core';


import { DynamicTabsDirective } from './dynamic-tabs.directive';
import { TabComponent } from '../tab/tab.component';
>>>>>>> a56fed8e
import { DataService, Technique } from '../data.service'; //import the DataService component so we can use it
import { ConfigService } from '../config.service';
import { DataTableComponent} from '../datatable/data-table.component';
import * as is from 'is_js';
import { VersionUpgradeComponent } from '../version-upgrade/version-upgrade.component';
import { HelpComponent } from '../help/help.component';
import { ExporterComponent } from '../exporter/exporter.component';
import { ViewModelsService, ViewModel, TechniqueVM, Gradient, Gcolor } from "../viewmodels.service";

import {ErrorStateMatcher} from '@angular/material/core'
import {FormControl} from '@angular/forms';
import { MatDialog, MatDialogConfig } from '@angular/material/dialog';
import { HttpClient } from '@angular/common/http';
import * as globals from './../globals';

declare var math: any; //use mathjs

@Component({
    selector: 'tabs',
    templateUrl: './tabs.component.html',
    styleUrls: ['./tabs.component.scss'],
    providers: [ViewModelsService]

})
export class TabsComponent implements AfterContentInit, AfterViewInit {

    //  _____ _   ___   ___ _____ _   _ ___ ___
    // |_   _/_\ | _ ) / __|_   _| | | | __| __|
    //   | |/ _ \| _ \ \__ \ | | | |_| | _|| _|
    //   |_/_/ \_\___/ |___/ |_|  \___/|_| |_|


    ds: DataService = null;
    vms: ViewModelsService = null;
    activeTab: Tab = null;
    layerTabs: Tab[] = [];
    techniques: Technique[] = [];

    alwaysUpgradeVersion: boolean;
    nav_version = globals.nav_version;

    constructor(private dialog: MatDialog, private viewModelsService: ViewModelsService, private dataService: DataService, private http: HttpClient, private configService: ConfigService) {
        console.log("tabs component initializing");
        this.ds = dataService;
        this.viewModelsService = viewModelsService;
    }

<<<<<<< HEAD
=======
    dynamicTabs: TabComponent[] = [];
    @ViewChild(DynamicTabsDirective) dynamicTabPlaceholder: DynamicTabsDirective;
    @ViewChild('safariWarning') safariWarning : TemplateRef<any>;

>>>>>>> a56fed8e
    ngAfterContentInit() {
        let subscription = this.ds.getConfig().subscribe({
            next: (config: Object) => {
                this.newBlankTab();
                this.loadTabs(config["default_layers"]).then( () => {
                    if (this.layerTabs.length == 0) {
                        this.newLayer(this.dataService.domains[0].id); // failed load from url, so create new blank layer
                    }
                    // let activeTabs = this.layerTabs.filter((tab)=>tab.active);

                    // if there is no active tab set, activate the first
                    if(!this.activeTab) { this.selectTab(this.layerTabs[0]); }
                });
                this.customizedConfig = this.configService.getFeatureList()
            },
            complete: () => { if (subscription) subscription.unsubscribe(); } //prevent memory leaks
        });
    }

    public safariDialogRef;
    ngAfterViewInit() {
        if (is.safari()) {
            this.safariDialogRef = this.dialog.open(this.safariWarning, {
                width: '350px',
                disableClose: true
            });
        }
    }

    /**
     * Open initial tabs on application load
     */
    loadTabs(defaultLayers): Promise<any> {
        let loadPromise: Promise<any> = new Promise( (resolve, reject) => {
            let fragment_value = this.getNamedFragmentValue("layerURL");
            if (fragment_value && fragment_value.length > 0) {
                let first = true;
                let self = this;
                (async function() {
                    for (var _i = 0, urls_1 = fragment_value; _i < urls_1.length; _i++) {
                        var url = urls_1[_i];
                        await self.loadLayerFromURL(url, first);
                        first = false;
                    }
                    resolve(null);
                })();
            } else if (defaultLayers["enabled"]) {
                let first = true;
                let self = this;
                (async function() {
                    for (let url of defaultLayers["urls"]) {
                        await self.loadLayerFromURL(url, first);
                        first = false;
                    }
                    resolve(null);
                })();
            }
            resolve(null);
        });
        return loadPromise;
    }

    /**
     * Open a new tab
     * @param  {[type]}  title               title of new tab
     * @param  {[type]}  data                data to put in template
     * @param  {Boolean} [isCloseable=false] can this tab be closed?
     * @param  {Boolean} [replace=false]     replace the current tab with the new tab, TODO
     * @param  {Boolean} [forceNew=false]    force open a new tab even if a tab of that name already exists
     * @param  {Boolean} [dataTable=false]   is this a data-table tab? if so tab text should be editable

     */
    openTab(title: string, data, isCloseable = false, replace = true, forceNew = false, dataTable = false) {
        // determine if tab is already open. If it is, just change to that tab
        if (!forceNew) {
            for (let i = 0; i < this.layerTabs.length; i++) {
                if (this.layerTabs[i].title === title) {
                    this.selectTab(this.layerTabs[i])
                    return;
                }
            }
        }

        // create a new tab
        let domain = data? data.domainID : "";
        let tab = new Tab(title, isCloseable, false, domain, dataTable);
        tab.dataContext = data;

        // select new tab
        if (!replace || this.layerTabs.length === 0) {
            this.layerTabs.push(tab); //don't replace
            this.selectTab(this.layerTabs[this.layerTabs.length - 1]);
        } else {
            // find active tab index
            for (let i = 0; i < this.layerTabs.length; i++) {
                if (this.layerTabs[i] == this.activeTab) {
                    this.closeActiveTab(true) //close current and don't let it create a replacement tab
                    this.layerTabs.splice(i, 0, tab) //replace
                    this.selectTab(this.layerTabs[i]);
                    return
                }
            }
        }
    }

    /**
     * Select a given tab: deselects other tabs.
     * @param  {Tab} tab tab to select
     */
    selectTab(tab: Tab){
        // deactivate all tabs
        // this.layerTabs.forEach(tab => tab.active = false);
        this.activeTab = tab;
        // activate the tab the user has clicked on.
        // tab.active = true;
    }

    /**
     * close a tab
     * @param  {Tab} tab              tab to close
     * @param  {[type]}       allowNoTab=false if true, doesn't select another tab, and won't open a new tab if there are none
     */
    closeTab(tab: Tab, allowNoTab=false) {
        let action = 0; //controls post close-tab behavior

        // destroy tab viewmodel
        this.viewModelsService.destroyViewModel(tab.dataContext);

        for(let i=0; i<this.layerTabs.length;i++) {
            if(this.layerTabs[i] === tab) { //close this tab

                if (this.layerTabs[i] == this.activeTab) { //is the tab we're closing currently open??
                    if (i == 0 && this.layerTabs.length > 1) { //closing first tab, first tab is active, and more tabs exist
                        action = 1;
                    } else if (i > 0) { //closing not first tab, implicitly more tabs exist
                        action = 2;
                    } else { //else closing first tab and no other tab exist
                        action = 3;
                    }
                }
                // remove the tab from our array
                this.layerTabs.splice(i,1);
                break;
            }
        }

        // post close-tab behavior: select new tab?
        if (!allowNoTab) {
            switch (action) {
                case 0: //should only occur if the active tab is not closed: don't select another tab
                    break;
                case 1: //closing the first tab, more exist
                    this.selectTab(this.layerTabs[0]) // select first tab
                    break;
                case 2: //closing any tab other than the first
                    this.selectTab(this.layerTabs[0]); //select first tab
                    break;
                case 3://closing first tab and no other tab exist
                    this.newBlankTab(); //make a new blank tab, automatically opens this tab
                    break;
                default: //should never occur
                    console.error("post closetab action not specified (this should never happen)")
            }
        }
    }

    /**
     * Close the currently selected tab
     * @param  {[type]} allowNoTab=false if true, doesn't select another tab, and won't open a new tab if there are none
     */
    closeActiveTab(allowNoTab=false) {
        if (this.activeTab) this.closeTab(this.activeTab, allowNoTab);
        // this.activeTab = null;
        // let activeTabs = this.layerTabs.filter((tab)=>tab.active);
        // if(activeTabs.length > 0)  {
        //     // close the 1st active tab (should only be one at a time)
        //     this.closeTab(activeTabs[0], allowNoTab);
        // }
    }

    getActiveTab() {
        return this.activeTab;
        // let activeTabs = this.layerTabs.filter((tab)=>tab.active);
        // return activeTabs[0];
    }

    filterDomains(version: string) {
        return this.dataService.domains.filter((d) => d.version === version)
    }

    hasFeature(featureName: string): boolean {
        return this.configService.getFeature(featureName);
    }


    //  _      ___   _____ ___   ___ _____ _   _ ___ ___
    // | |    /_\ \ / / __| _ \ / __|_   _| | | | __| __|
    // | |__ / _ \ V /| _||   / \__ \ | | | |_| | _|| _|
    // |____/_/ \_\_| |___|_|_\ |___/ |_|  \___/|_| |_|

    /**
     * open a new "blank" tab showing a new layer button and an open layer button
     * @param  {[type]} replace=false replace the current tab with this blank tab?
     */
    newBlankTab(replace=false) {
        this.openTab('new tab', null, true, replace, true, false)
    }

    /**
     * open the help dialog
     */
    openHelpDialog() {
        this.dialog.open(HelpComponent);
    }

    /**
     * open the SVG exporter dialog
     * @param {ViewModel} vm    the viewModel to render
     */
    openSVGDialog(vm: ViewModel) {
        this.dialog.open(ExporterComponent, 
            { data: {vm: vm},
              panelClass: 'dialog-custom'
            });
    }

    /**
     * Given a unique root, returns a layer name that does not conflict any existing layers, e.g 'new layer' -> 'new layer 1'
     * @param  {string} root the root string to get the non-conflicting version of
     * @return {string}      non-conflicted version
     */
    getUniqueLayerName(root: string) {
        let conflictNumber = 0;
        let viewModels = this.viewModelsService.viewModels

        function isInteger(str) {
            var n = Math.floor(Number(str));
            return String(n) === str;
        }

        for (let i = 0; i < viewModels.length; i++) {
            if (!viewModels[i].name.startsWith(root)) continue;
            if (viewModels[i].name === root) { //case where it's "new layer" aka  "new layer 0"
                conflictNumber = Math.max(conflictNumber, 1);
                continue;
            }

            let numberPortion = viewModels[i].name.substring(root.length, viewModels[i].name.length)

            //find lowest number higher than existing number
            if (isInteger(numberPortion)) {
                conflictNumber = Math.max(conflictNumber, Number(numberPortion) + 1)
            }
        }
        // if no layers of this name exist (conflictNumber == 0) just return root
        if (conflictNumber != 0) root = root + conflictNumber
        return root;
    }

    /**
     * Open a new blank layer tab
     */
    newLayer(domainID: string) {
        // load domain data, if not yet loaded
        if (!this.dataService.getDomain(domainID).dataLoaded) {
            this.dataService.loadDomainData(domainID, true);
        }

        // find non conflicting name
        let name = this.getUniqueLayerName("layer")

        // create and open VM
        let vm = this.viewModelsService.newViewModel(name, domainID);
        vm.loadVMData();
        this.openTab(name, vm, true, true, true, true)
    }

    /**
     * Get a layer score expression variable for a tab
     * @param  index index of tab
     * @return       char expression variable
     */
    indexToChar(index: number) {
        let realIndex = 0;
        for (let i = 0; i < index; i++) {
            if (this.layerTabs[i].dataContext) realIndex++;
        }
        return String.fromCharCode(97+realIndex);
    }

    /**
     * Inverse of indextoChar, maps char to the tab it corresponds to
     * @param  char score expression variable
     * @return      tab index
     */
    charToIndex(char: string): number {
        // console.log("searching for char", char)
        let realIndex = 0;
        for (let i = 0; i < this.layerTabs.length; i++) {
            if (this.layerTabs[i].dataContext) {
                let charHere = String.fromCharCode(97+realIndex);
                realIndex++;
                if (charHere == char) return i;
            }
        }
    }

    domain: string = "";
    gradient: ViewModel = null;
    coloring: ViewModel = null;
    comments: ViewModel = null;
    enabledness: ViewModel = null;
    filters: ViewModel = null;
    scoreExpression: string = "";
    legendItems: ViewModel = null;
    /**
     * layer layer operation
     */
    layerByOperation(): void {
        // build score expression map, mapping inline variables to their actual VMs
        let scoreVariables = new Map<string, ViewModel>();
        let regex = /\b[a-z]\b/g //\b matches word boundary
        let matches = this.scoreExpression.match(regex);
        let self = this;
        if (matches) {
            matches.forEach(function(match) {
                // trim
                let index = self.charToIndex(match);
                let vm = self.layerTabs[index].dataContext;
                scoreVariables.set(match, vm);
            });
        }

        let layerName = this.getUniqueLayerName("layer by operation")
        try {
            // all layers must be of the same domain/version
            let vms = Array.from(scoreVariables.values());
            if(vms && !vms.every((vm) => vm.domainID === vms[0].domainID)) {
                throw {message: "cannot apply operations to layers of different domains"};
            }
            let vm = this.viewModelsService.layerLayerOperation(this.domain, this.scoreExpression, scoreVariables, this.comments, this.gradient, this.coloring, this.enabledness, layerName, this.filters, this.legendItems)
            if (!this.dataService.getDomain(this.domain).dataLoaded) {
                this.dataService.loadDomainData(this.domain, true).then( () => {
                    vm.loadVMData();
                    vm.updateGradient();
                    this.openTab(layerName, vm, true, true, true, true)
                })
            } else {
                vm.loadVMData();
                vm.updateGradient();
                this.openTab(layerName, vm, true, true, true, true)
            }
        } catch (err) {
            console.error(err)
            alert("Layer Layer operation error: " + err.message)
        }


    }

    /**
     * Retrieves a list of view models with the chosen domain
     */
    getLayers(): ViewModel[] {
        return this.viewModelsService.viewModels.filter((vm) => vm.domainID == this.domain)
    }

    /**
     * Check if there's an error in the score expression (syntax, etc)
     * @return error or null if no error
     */
    getScoreExpressionError(): string {
        let self = this;
        try {
            // build fake scope
            let regex = /\b[a-z]\b/g //\b matches word boundary
            let matches = self.scoreExpression.match(regex);

            let scope = {}
            if (matches) {
                let noMatch = ""
                matches.forEach(function(match) {
                    // trim
                    scope[match] = 0;
                    // check if letter is too large
                    // console.log("chartoindex["+match+"]", self.charToIndex(match))
                    if (typeof(self.charToIndex(match)) == "undefined") {
                        noMatch = "Variable " + match + " does not match any layers"
                    } else if (self.domain && self.layerTabs[self.charToIndex(match)].dataContext.domainID !== self.domain) {
                        noMatch = "Layer " + match + " does not match the chosen domain"
                    }
                });
                // console.log(noMatch)
                if (noMatch.length > 0) return noMatch;
            }
            let result = math.eval(self.scoreExpression, scope)
            // console.log(result)
            return null
        } catch(err) {
            // console.log(err.message)
            return err.message
        }
    }

    /**
     * open upload new layer prompt
     */
    openUploadPrompt(): void {
        var input = (<HTMLInputElement>document.getElementById("uploader"));
        input.click();
    }

    /**
     * Dialog to upgrade version if layer is not the latest version
     */
    versionUpgradeDialog(viewModel): Promise<any> {
        let dataPromise: Promise<any> = new Promise((resolve, reject) => {
            let currVersion = this.dataService.getCurrentVersion();
            if (this.alwaysUpgradeVersion) { // remember user choice to always upgrade layer
                viewModel.version = currVersion;
                viewModel.domainID = this.dataService.getDomainID(viewModel.domain, viewModel.version);
                resolve(null);
            } else if (viewModel.version !== currVersion && this.alwaysUpgradeVersion == undefined) { // ask to upgrade
                const dialogConfig = new MatDialogConfig();
                dialogConfig.disableClose = true;
                dialogConfig.width = '25%';
                dialogConfig.data = {
                    layerName: viewModel.name,
                    vmVersion: viewModel.version,
                    currVersion: currVersion
                }
                const dialogRef = this.dialog.open(VersionUpgradeComponent, dialogConfig);
                let subscription = dialogRef.afterClosed().subscribe({
                    next: (result) => {
                        if (!result.upgrade && !this.dataService.isSupported(viewModel.version)) {
                            reject("Uploaded layer version (" + String(viewModel.version) + ") is not supported by Navigator v" + globals.nav_version)
                        }
                        if (result.dontAsk) {
                            this.alwaysUpgradeVersion = result.upgrade;
                        }
                        if (result.upgrade) {
                            viewModel.version = currVersion
                            viewModel.domainID = this.dataService.getDomainID(viewModel.domain, viewModel.version);
                        }
                        resolve(null);
                    },
                    complete: () => { if (subscription) subscription.unsubscribe(); } //prevent memory leaks
                });
            } else { // remember user choice not to upgrade or layer is already current version
                resolve(null);
            }
        });
        return dataPromise;
    }

    /**
     * Loads an existing layer into a tab
     */
    loadLayerFromFile(): void {
        var input = (<HTMLInputElement>document.getElementById("uploader"));
        if(input.files.length < 1){
            alert("You must select a file to upload!")
            return;
        }
        this.readJSONFile(input.files[0]);
    }

    /**
     * Retrieves a file from the input element,
     * reads the json,
     * and adds the properties to a new viewModel, and loads that viewmodel into a new layer.
     */
    readJSONFile(file: File) {
        // var input = (<HTMLInputElement>document.getElementById("uploader"));
        var reader = new FileReader();
        let viewModel = this.viewModelsService.newViewModel("loading layer...", undefined);

        reader.onload = (e) =>{
            var string = String(reader.result);
            try{
                viewModel.deSerializeDomainID(string);
                if (!this.dataService.getDomain(viewModel.domainID)) {
                    throw {message: "Error: '" + viewModel.domain + "' (" + viewModel.version + ") is an invalid domain."};
                }
                this.versionUpgradeDialog(viewModel).then( () => {
                    this.openTab("new layer", viewModel, true, true, true, true);
                    if (!this.dataService.getDomain(viewModel.domainID).dataLoaded) {
                        this.dataService.loadDomainData(viewModel.domainID, true).then( () => {
                            viewModel.deSerialize(string);
                            viewModel.loadVMData();
                        });
                    } else {
                        viewModel.deSerialize(string);
                        viewModel.loadVMData();
                    }
                })
                .catch( (err) => {
                    console.error(err.message);
                    alert("ERROR parsing file, check the javascript console for more information.");
                });
            }
            catch(err){
                console.error("ERROR: Either the file is not JSON formatted, or the file structure is invalid.", err);
                alert("ERROR: Either the file is not JSON formatted, or the file structure is invalid.");
                this.viewModelsService.destroyViewModel(viewModel);
            }
        }
        reader.readAsText(file);
    }

    loadURL: string = "";
    /**
     * attempt an HTTP GET to loadURL, and load the response (if it exists) as a layer.
     */
    loadLayerFromURL(loadURL, replace): Promise<any> {
        let layerPromise: Promise<any> = new Promise((resolve, reject) => {
            // if (!loadURL.startsWith("http://") && !loadURL.startsWith("https://") && !loadURL.startsWith("FTP://")) loadURL = "https://" + loadURL;
            let subscription = this.http.get(loadURL).subscribe({
                next: (res) => {
                    let viewModel = this.viewModelsService.newViewModel("loading layer...", undefined);
                    try {
                        viewModel.deSerializeDomainID(res);
                        if (!this.dataService.getDomain(viewModel.domainID)) {
                            throw {message: "Error: '" + viewModel.domain + "' (" + viewModel.version + ") is an invalid domain."};
                        }
                        this.versionUpgradeDialog(viewModel).then( () => {
                            this.openTab("new layer", viewModel, true, replace, true, true);
                            if (!this.dataService.getDomain(viewModel.domainID).dataLoaded) {
                                this.dataService.loadDomainData(viewModel.domainID, true).then( () => {
                                    viewModel.deSerialize(res);
                                    viewModel.loadVMData();
                                    resolve(null);
                                });
                            } else {
                                viewModel.deSerialize(res);
                                viewModel.loadVMData();
                                resolve(null);
                            }
                        })
                        .catch( (err) => {
                            console.error(err.message);
                            alert("ERROR parsing layer from " + loadURL + ", check the javascript console for more information.");
                            resolve(null);
                        });
                        console.log("loaded layer from", loadURL);
                    } catch(err) {
                        console.error(err)
                        this.viewModelsService.destroyViewModel(viewModel);
                        alert("ERROR parsing layer from " + loadURL + ", check the javascript console for more information.")
                        resolve(null); //continue
                    }
                }, 
                error: (err) => {
                    console.error(err)
                    if (err.status == 0) {
                        // no response
                        alert("ERROR retrieving layer from " + loadURL + ", check the javascript console for more information.")
                    } else {
                        // response, but not a good one
                        alert("ERROR retrieving layer from " + loadURL + ", check the javascript console for more information.")
                    }
                    resolve(null); //continue
                },
                complete: () => { if (subscription) subscription.unsubscribe(); } //prevent memory leaks
            });
        });
        return layerPromise;
    }


    //   ___ _   _ ___ _____ ___  __  __ ___ _______ ___    _  _   ___   _____ ___   _ _____ ___  ___   ___ _____ _   _ ___ ___
    //  / __| | | / __|_   _/ _ \|  \/  |_ _|_  / __|   \  | \| | /_\ \ / /_ _/ __| /_\_   _/ _ \| _ \ / __|_   _| | | | __| __|
    // | (__| |_| \__ \ | || (_) | |\/| || | / /| _|| |) | | .` |/ _ \ V / | | (_ |/ _ \| || (_) |   / \__ \ | | | |_| | _|| _|
    //  \___|\___/|___/ |_| \___/|_|  |_|___/___|___|___/  |_|\_/_/ \_\_/ |___\___/_/ \_\_| \___/|_|_\ |___/ |_|  \___/|_| |_|
    // layerLinkURL = ""; //the user inputted layer link which will get parsed into a param
    layerLinkURLs: string[] = [];
    customizedConfig = [];

    /**
     * Helper function to track which layerLinkURLs have been added or removed
     */
    trackByFunction(index: number, obj: any): any {
        return index;
    }

    /**
     * Add a new empty layer link to the layerLinkURLs array
     */
    addLayerLink(): void {
        this.layerLinkURLs.push("");
    }

    /**
     * Remove the given layer link URL from layerLinkURLs
     * @param {number} index the index to remove
     */
    removeLayerLink(index: number): void {
        console.log("removing index", index)
        console.log(this.layerLinkURLs);
        if (this.layerLinkURLs.length == 1) this.layerLinkURLs = [];
        else this.layerLinkURLs.splice(index, 1);
        console.log(this.layerLinkURLs);
    }

    /**
     * Convert layerLinkURL to a query string value for layerURL query string
     * @return URL such that when opened will create navigator instance with a query String
     *         specifying layerLinkURL as the URL to fetch the default layer from
     */
    getLayerLink(): string {
        // if (!this.layerLinkURL) return "";
        let str = window.location.href.split("#")[0];
        let join = "#" //hash first, then ampersand
        for (let layerLinkURL of this.layerLinkURLs) {
            str += join + "layerURL=" + encodeURIComponent(layerLinkURL)
            join = "&";
        }
        for (let i = 0; i < this.customizedConfig.length; i++) {
            if (this.customizedConfig[i].subfeatures) {
                for (let j = 0; j < this.customizedConfig[i].subfeatures.length; j++) {
                    if (!this.customizedConfig[i].subfeatures[j].enabled) {
                        str += join + this.customizedConfig[i].subfeatures[j].name + "=false"
                        join = "&";
                    }
                }
            } else {
                if (!this.customizedConfig[i].enabled) {
                    str += join + this.customizedConfig[i].name + "=false"
                    join = "&";
                }
            }
        }

        return str
    }
    /**
     * Select the layer link field text
     */
    selectLayerLink(): void {
        let copyText = <HTMLInputElement>document.getElementById("layerLink");
        console.log(copyText)
        console.log(copyText.value)
        copyText.select();
    }

    copiedRecently = false; // true if copyLayerLink has been called recently -- reverts to false after 2 seconds
    /**
     * copy the created layer link to the user's clipboard
     */
    copyLayerLink(): void {
        console.log("attempting copy")
        this.selectLayerLink();
        document.execCommand("Copy");
        this.copiedRecently = true;
        let self = this;
        window.setTimeout(function() {self.copiedRecently = false}, 2000);
    }

    /**
     * Return true if the text is only letters a-z, false otherwise
     * @param  text text to eval
     * @return      true if a-z, false otherwise
     */
    alphabetical(text: string): boolean {
        return /^[a-z]+$/.test(text);
    }

    /**
     * get a key=value fragment value by key
     * @param  {string} name name of param to get the value of
     * @param  {string} url  optional, if unspecified searches in current window location. Otherwise searches this string
     * @return {string}      fragment param value
     */
    getNamedFragmentValue(name: string, url?: string): any {

        if (!url) url = window.location.href;
        name = name.replace(/[\[\]]/g, "\\$&");
        var regex = new RegExp("[#&]" + name + "(?:=([^&#]*)|&|#|$)", "g");
        //match as many results as exist under the name
        let results = [];
        let match = regex.exec(url);
        while (match != null) {
            results.push(decodeURIComponent(match[1].replace(/\+/g, " ")));
            match = regex.exec(url);
        }
        return results
    }

}

export class Tab {
    title: string;
    dataContext;
    domain: string = "";
    isDataTable: boolean;

    isCloseable: boolean = false;
    showScoreVariables: boolean = false;

    constructor(title: string, isCloseable: boolean, showScoreVariables: boolean, domain: string, dataTable: boolean) {
        this.title = title;
        this.isCloseable = isCloseable;
        this.showScoreVariables = showScoreVariables;
        this.domain = domain;
        this.isDataTable = dataTable;
    }
}<|MERGE_RESOLUTION|>--- conflicted
+++ resolved
@@ -1,24 +1,13 @@
-<<<<<<< HEAD
-import { Component, AfterContentInit, QueryList, ContentChildren, ViewChild } from '@angular/core';
-=======
 // https://embed.plnkr.co/wWKnXzpm8V31wlvu64od/
-import { Component, AfterContentInit, QueryList, ContentChildren, ViewChild, ComponentFactoryResolver, TemplateRef, AfterViewInit } from '@angular/core';
-
-
-import { DynamicTabsDirective } from './dynamic-tabs.directive';
-import { TabComponent } from '../tab/tab.component';
->>>>>>> a56fed8e
+import { Component, AfterContentInit, ViewChild, TemplateRef, AfterViewInit } from '@angular/core';
 import { DataService, Technique } from '../data.service'; //import the DataService component so we can use it
 import { ConfigService } from '../config.service';
-import { DataTableComponent} from '../datatable/data-table.component';
 import * as is from 'is_js';
 import { VersionUpgradeComponent } from '../version-upgrade/version-upgrade.component';
 import { HelpComponent } from '../help/help.component';
 import { ExporterComponent } from '../exporter/exporter.component';
-import { ViewModelsService, ViewModel, TechniqueVM, Gradient, Gcolor } from "../viewmodels.service";
-
-import {ErrorStateMatcher} from '@angular/material/core'
-import {FormControl} from '@angular/forms';
+import { ViewModelsService, ViewModel } from "../viewmodels.service";
+
 import { MatDialog, MatDialogConfig } from '@angular/material/dialog';
 import { HttpClient } from '@angular/common/http';
 import * as globals from './../globals';
@@ -55,13 +44,10 @@
         this.viewModelsService = viewModelsService;
     }
 
-<<<<<<< HEAD
-=======
     dynamicTabs: TabComponent[] = [];
     @ViewChild(DynamicTabsDirective) dynamicTabPlaceholder: DynamicTabsDirective;
     @ViewChild('safariWarning') safariWarning : TemplateRef<any>;
 
->>>>>>> a56fed8e
     ngAfterContentInit() {
         let subscription = this.ds.getConfig().subscribe({
             next: (config: Object) => {
