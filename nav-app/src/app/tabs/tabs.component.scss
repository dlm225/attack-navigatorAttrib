@import "../../colors.scss";

.header-wrapper {
<<<<<<< HEAD
    transition: margin-top 300ms 0ms cubic-bezier(0.4, 0, 0.6, 1), opacity 0s 300ms;
    @media print {
      display:none
    }
=======
	transition: margin-top 300ms 0ms cubic-bezier(0.4, 0, 0.6, 1), opacity 0s 300ms
>>>>>>> da70617f
}

.tabs-container {
	display: flex;
	.mat-ink-bar { display: none; }
	.mat-tab-nav-bar, .mat-tab-header {
		border-bottom: none !important;
	}
	.tabs .tab-title.active {
		opacity: 1 !important;
		@include adaptive-color("color", black, on-color(dark));
		@include adaptive-color("border-color", color(panel-dark), color(dark-1));
		@include adaptive-color("background-color", color(panel-dark), color(dark-2));
		@include adaptive-color-dark-only("border", none);
	}
	.tabs .tab-title:not(.active) {
		@include adaptive-color("border-color", color(panel-dark), color(dark-4));
		border-width: 0 1px 0 0;
		border-style: solid;
	}
}

.scroll {
	overflow: auto;
	width: 95.5vw;
}

.tabs {
	.tab-title {
		// non-datatable tab names
		@include adaptive-color("color", black, white);
		font-size: 14px;
		text-decoration: none;
		display: flex;
		justify-content: space-around;

		&:hover, &:focus {
			// when the mouse is over a non-selected tab
			&:not(.active) {
				text-decoration: none;
				@include adaptive-color("color", black, color(dark-link));
				@include adaptive-color("opacity", 0.6, 0.8);
				@include adaptive-color("background-color", color(panel-light), color(dark-2));
				&:not(.add-tab) { border-color: color(panel-dark); }
			}
		}

		// tab number for layer operations
		.tab-enumerator {
			@include adaptive-color-dark-only("color", color(dark-1));
			position: absolute;
			top: 2px;
			right: 7px;
			padding: 2px 4px;
			background: rgb(255, 255, 0);
			border-radius: 5px;
		}

		&.active {
			@include adaptive-color("background-color", color(panel-dark), lighten(color(dark), 1%));
			@include adaptive-color("color", color(tab-text-color), color(panel-dark));
			cursor: default;
			border: 1px solid transparent; // override border highlighting on hover
		}
	}

	.add-tab {
		min-width: fit-content;
		.mat-icon { color: gray; }
		&:hover {
			@include adaptive-color("background-color", #f1f1f1, color(dark-2));
			border-color: #ddd #ddd #f1f1f1 #ddd;
			.mat-icon { // override mat icon color on hover
				@include adaptive-color("color", black, white);
			}
		}
	}
}

.tab-close {
	display: flex;
	align-items: center;
	margin-left: 10px;
	color: gray;
	text-align: right;
	cursor: pointer;
	.mat-icon {
		transform: scale(.75);
		&:hover { @include adaptive-color("color", black, white); }
	}
}

.new-tab {
	@include adaptive-color("background-color", color(light), color(dark-1));
	@include adaptive-color("color", on-color(light), on-color(dark));
	@include adaptive-color("border-color", color(panel-dark), color(dark-1));
	border-width: 1px;
	border-style: solid;
	height: 90%;
	display: block;
	overflow-y: scroll;
	box-sizing: border-box;
	position: absolute;
	padding: 5% 20%;

	.description {
		display: flex;
		flex-flow: column wrap;
		align-items: center;
	}

	.description div p {
		max-width: 75ch;
		font-size: 1.2em;
	}

	.logo {
		text-align: center;
		font-size: 1em;
		a {
			text-decoration: none;
			color: rgb(176, 26, 26);
			font-weight: 500;
		}
	}
}

.tab-enumerator-highlight {
	@include adaptive-color-dark-only("color", color(dark-1));
	padding: 2px 4px;
	background: rgb(255, 255, 0);
	border-radius: 5px;
}

.hide-select .mat-select-value {
	visibility: hidden !important;
}

.mat-expansion-panel {
	@include adaptive-color("background-color", color(light), color(dark-2));
	@include adaptive-color-dark-only("color", on-color(dark-3));

	.mat-expansion-indicator::after {
		@include adaptive-color-dark-only("color", on-color(dark-3));
	}

	.mat-expansion-panel-header, button.mat-raised-button {
		// nested items inside parent expansion panel
		@include adaptive-color-dark-only("background-color", color(dark-2));
		@include adaptive-color-dark-only("color", on-color(dark-3));
	}

	.mat-expansion-panel-content {
		.mat-expansion-panel-header, .mat-raised-button:not([class*=mat-elevation-z]) {
			@include adaptive-color-dark-only("border-top", 1px solid #ffffff21);
		}
	}

	.mat-expansion-panel-header:hover:not([aria-disabled=true]):not(.mat-expanded) {
		@include adaptive-color-dark-only("background-color", color(dark-link));
	}

	.mat-expansion-panel-body {
		@include adaptive-color-dark-only("color", on-color(dark-3));
	}

	.mat-expansion-panel-body button:not(:disabled):hover {
		@include adaptive-color("background", color(cell-highlight-color), color(dark-link));
	}

	.mat-form-field {
		&:not(.mat-form-field-disabled) {
			.mat-form-field-label,
			.mat-select-arrow,
			.mat-select-value-text,
			.mat-input-element {
				@include adaptive-color-dark-only("color", on-color(dark));
			}
		}

		&.mat-form-field-disabled, .layerOpTable td.disabled {
			.mat-form-field-label, .mat-select-arrow {
				@include adaptive-color-dark-only("color", darken(on-color(dark-1), 25%));
			}
		}

		&.mat-form-field-disabled .mat-form-field-underline {
			@include adaptive-color-dark-only("background-color", darken(on-color(dark-1), 25%));
		}

		&:not(.mat-form-field-disabled) .mat-form-field-underline {
			@include adaptive-color-dark-only("background-color", on-color(dark-3));
		}

		.mat-hint {
			@include adaptive-color-dark-only("color", on-color(dark));
		}
	}

	.mat-button {
		&:not(.mat-button-disabled) {
			@include adaptive-color-dark-only("background-color", color(dark-3));
			@include adaptive-color-dark-only("color", on-color(dark-3));
		}

		&.mat-button-disabled {
			@include adaptive-color-dark-only("background-color", color(dark-1));
			@include adaptive-color-dark-only("border", color(dark-2) 2px solid);
			@include adaptive-color-dark-only("color", darken(on-color(dark-1), 50%));
		}
	}

	a {
		@include adaptive-color-dark-only("color", color(dark-link));
	}

	a:visited, a:active {
		@include adaptive-color-dark-only("color", color(dark-link-active));
	}
}

.headers-align .mat-expansion-panel-header-title, .headers-align .mat-expansion-panel-header-description {
	@include adaptive-color("color", on-color(light), darken(on-color(dark), 10%));
	flex-basis: 0;
}

.headers-align .mat-expansion-panel-header-description {
	@include adaptive-color-dark-only("color", darken(on-color(dark), 15%));
	justify-content: space-between;
	align-items: center;
}

input[type=file] {
	padding: 5px;
	margin: 5px;
	width: 300px;
	background-color: color(panel-light);
	border-radius: 0px;
	&:hover {
		background-color: color(panel-dark);
	}
}

// help button on new tab page
.help-links-container {
	display: flex;
	justify-content: center;
	margin-bottom: 1em;
	width: 100%;
}

// theme button on new tab page
.theme-select-container {
	.mat-select {
		position: absolute;
		margin-left: -85px;
		top: 20px;
	}
	.mat-select-arrow-wrapper {
		display: none;
	}
}

.header {
	text-align: right;
	right: 0;
	z-index: 10 !important;

	div {
		display: inline-block;
		cursor: pointer;
	}

	&.help-header {
		position: absolute;
	}

	.help-button {
		position: absolute;
		top: 10px;
		right: 15px;
		text-align: center;
		width: 4ex;
		height: 3ex;
		padding: 5px;
		z-index: 10;

		svg {
			@include adaptive-color-dark-only("fill", on-color(dark));
		}

		&:hover svg {
			@include adaptive-color-dark-only("fill", on-color(dark));
			fill: #505050;
		}
	}

	.help-dropdown-open {
		@include adaptive-color-dark-only("background", color(dark-3));
		@include adaptive-color-dark-only("border", solid color(dark-2) 1px);
		@include adaptive-color-dark-only("box-shadow", 1px 2px color(dark-2));
		@include adaptive-color-dark-only("z-index", 1);
		@include adaptive-color-dark-only("border-bottom", color(dark-3));
		@include adaptive-color-dark-only("color", color(dark-link));
		border-radius: 50% 50% 0 0;
		border: solid color(panel-dark) 1px;
		border-bottom: solid 1px white;
		background: white;

		svg {
			@include adaptive-color-dark-only("fill", on-color(dark));
			fill: #505050;
		}
	}

	.dropdown-container {
		@include adaptive-color-dark-only("background", color(dark-3));
		@include adaptive-color-dark-only("border-color", color(dark-3));
		@include adaptive-color-dark-only("box-shadow", 2px 1px 1px color(dark-2));
		@include adaptive-color-dark-only("color", color(dark-link));
		position: absolute;
		right: 16px;
		display: flex;
		justify-content: center;
		flex-flow: column;
		background: white;
		border-style: solid;
		border-color: #ddd;
		border-width: 1px 0 1px 1px;
		box-shadow: 2px 1px 1px #ddd;
		border-radius: 0 0 5px 5px;
		padding: 10px;
		top: 40px;
		z-index: 9;

		button {
			@include adaptive-color-dark-only("color", on-color(dark));
			border: none;
			background-color: transparent;
			text-align: right;
			padding-bottom: 5px;
			&:hover {
				text-decoration: underline;
				cursor: pointer;
			}
		}
	}

	.banner {
		background-color: color(primary);
		margin-bottom: 1em;
		display: flex;
		justify-content: space-between;
		align-items: center;
		padding: 10px 15px;
		text-align: left;
		color: on-color(primary);
		font-size: 14px;
		font-family: Roboto, "Helvetica Neue", sans-serif;
		cursor: initial;
		.bannerContent { padding-right: 15px; }
		.bannerLinks {
			display: flex;
			align-items: center;
			border-left: 2px solid #ffffffad;
			padding-left: 15px;
			cursor: initial;
		}
		a {
			display: inline;
			color: on-color(primary);
			text-decoration-color: on-color(primary);
		}
		a:hover, .helpIcon:hover {
			color: color(panel-dark);
			opacity: 0.8;
		}
	}
}

.button-group {
	display: flex;
	justify-content: center;
	padding: 0 24px;
	.mat-raised-button {
		width: 100%;
		margin: 0 6px 12px;
	}
}

.multi-column-container { padding: 0 24px; }
.multi-column {
	display: flex;
	&:not(.left-align) {
		justify-content: center;
		align-items: center;
	}
	div.disabled { color: gray; }
	.mat-form-field { width: 100%; }
	.mat-raised-button { width: 100%; }
	.md-column { width: 40%; }
	.lg-column { width: 100%; }
	.spacer { width: 10%; }
	.sm-column { width: 20%; }
	.or-column {
		display: flex;
		width: 20%;
		font-size: 8pt;
		justify-content: center;
		align-items: center;
	}
}

.feature-row {
	margin-bottom: 4px;
	&:hover {
		@include adaptive-color("background-color", darken(white, 5%), color(dark-3));
	}
	mat-checkbox.mat-checkbox-checked {
		.mat-checkbox-background {
			background-color: color(primary) !important;
		}
	}
	mat-checkbox .mat-checkbox-frame {
		@include adaptive-color("border-color", color(dark-1), color(body));
	}
}

.align-center {
	display: flex;
	align-items: center;
}
.section { padding-bottom: 12px; }
.capitalize { text-transform: capitalize; }

.subfeature-section {
	padding-left: 16px;
	border-left: 1px solid #ddd;
	border-bottom: 1px solid #ddd;
	margin-bottom: 5px;
}

#layerlinkfield {
	min-width: 35%;
	#layerLink { cursor: pointer; }
	.mat-input-element:disabled, .mat-hint {
		@include adaptive-color-dark-only("color", #ffffffad);
	}
	.mat-form-field-underline {
		background: none;
		background-image: linear-gradient(to right, rgba(0, 0, 0, .42) 0, rgba(0, 0, 0, .42) 33%, transparent 0);
		background-size: 4px 1px;
		background-repeat: repeat-x;
		@include adaptive-color-dark-only("background", none);
		@include adaptive-color-dark-only("border-bottom", white dotted 2px);
	}
}

.layer-links {
	list-style: none;
	padding-left: 0;
	margin: 0;
}

.safari-warning {
	text-align: center;
	h3 { color: red; }
}<|MERGE_RESOLUTION|>--- conflicted
+++ resolved
@@ -1,14 +1,10 @@
 @import "../../colors.scss";
 
 .header-wrapper {
-<<<<<<< HEAD
     transition: margin-top 300ms 0ms cubic-bezier(0.4, 0, 0.6, 1), opacity 0s 300ms;
     @media print {
       display:none
     }
-=======
-	transition: margin-top 300ms 0ms cubic-bezier(0.4, 0, 0.6, 1), opacity 0s 300ms
->>>>>>> da70617f
 }
 
 .tabs-container {
