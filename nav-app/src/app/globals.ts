'use strict';
import * as app_package from "../../package.json";

 //   ___ _    ___  ___   _   _     __   ___   ___ ___   _   ___ _    ___ ___
 //  / __| |  / _ \| _ ) /_\ | |    \ \ / /_\ | _ \_ _| /_\ | _ ) |  | __/ __|
 // | (_ | |_| (_) | _ \/ _ \| |__   \ V / _ \|   /| | / _ \| _ \ |__| _|\__ \
 //  \___|____\___/|___/_/ \_\____|   \_/_/ \_\_|_\___/_/ \_\___/____|___|___/
 //

<<<<<<< HEAD
export const nav_version: string="4.5"
export const layer_version: string="4.3"
=======
export const nav_version: string = app_package["version"];
export const layer_version: string = "4.2"
>>>>>>> f8cbfd8b
<|MERGE_RESOLUTION|>--- conflicted
+++ resolved
@@ -7,10 +7,5 @@
  //  \___|____\___/|___/_/ \_\____|   \_/_/ \_\_|_\___/_/ \_\___/____|___|___/
  //
 
-<<<<<<< HEAD
-export const nav_version: string="4.5"
-export const layer_version: string="4.3"
-=======
 export const nav_version: string = app_package["version"];
-export const layer_version: string = "4.2"
->>>>>>> f8cbfd8b
+export const layer_version: string = "4.3";