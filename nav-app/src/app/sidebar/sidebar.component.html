--- conflicted
+++ resolved
@@ -1,11 +1,6 @@
 <div class="sidebar">
-<<<<<<< HEAD
     <div *ngIf="dataService.versionChangelog">
         <layer-upgrade [viewModel]="viewModel" [changelog]="dataService.versionChangelog"></layer-upgrade>
-=======
-    <div *ngIf="dataService.sidebarContentType === 'layerUpgrade' && dataService.versionChangelog">
-        <layer-upgrade [changelog]="dataService.versionChangelog"></layer-upgrade>
->>>>>>> 13cb5709
     </div>
     <div *ngIf="viewModel">
         <div *ngIf="dataService.sidebarContentType === 'search'">
