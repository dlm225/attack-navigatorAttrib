{
    "versions": [
        {
<<<<<<< HEAD
            "name": "ATT&CK v11", 
            "domains": [
                {   
                    "name": "Enterprise", 
                    "data": ["https://raw.githubusercontent.com/mitre/cti/ATT%26CK-v11.0/enterprise-attack/enterprise-attack.json"]
                },
                {   
                    "name": "Mobile", 
                    "data": ["https://raw.githubusercontent.com/mitre/cti/ATT%26CK-v11.0/mobile-attack/mobile-attack.json"]
                },
                {
                    "name": "ICS",
                    "data": ["https://raw.githubusercontent.com/mitre/cti/ATT%26CK-v11.0/ics-attack/ics-attack.json"]
                }
            ]
        },
        {
            "name": "ATT&CK v10", 
=======
            "name": "ATT&CK v10",
            "version": "10",
>>>>>>> 9367a36e
            "domains": [
                {
                    "name": "Enterprise",
                    "identifier": "enterprise-attack",
                    "data": ["https://raw.githubusercontent.com/mitre/cti/ATT%26CK-v10.1/enterprise-attack/enterprise-attack.json"]
                },
                {
                    "name": "Mobile",
                    "identifier": "mobile-attack",
                    "data": ["https://raw.githubusercontent.com/mitre/cti/ATT%26CK-v10.1/mobile-attack/mobile-attack.json"]
                },
                {
                    "name": "ICS",
                    "identifier": "ics-attack",
                    "data": ["https://raw.githubusercontent.com/mitre/cti/ATT%26CK-v10.1/ics-attack/ics-attack.json"]
                }
            ]
        },
        {
            "name": "ATT&CK v9",
            "version": "9",
            "domains": [
                {
                    "name": "Enterprise",
                    "identifier": "enterprise-attack",
                    "data": ["https://raw.githubusercontent.com/mitre/cti/ATT%26CK-v9.0/enterprise-attack/enterprise-attack.json"]
                },
                {
                    "name": "Mobile",
                    "identifier": "mobile-attack",
                    "data": ["https://raw.githubusercontent.com/mitre/cti/ATT%26CK-v9.0/mobile-attack/mobile-attack.json"]
                },
                {
                    "name": "ICS",
                    "identifier": "ics-attack",
                    "data": ["https://raw.githubusercontent.com/mitre/cti/ATT%26CK-v9.0/ics-attack/ics-attack.json"]
                }
            ]
        },
        {
            "name": "ATT&CK v8",
            "version": "8",
            "domains": [
                {
                    "name": "Enterprise",
                    "identifier": "enterprise-attack",
                    "data": ["https://raw.githubusercontent.com/mitre/cti/ATT%26CK-v8.2/enterprise-attack/enterprise-attack.json"]
                },
                {
                    "name": "Mobile",
                    "identifier": "mobile-attack",
                    "data": ["https://raw.githubusercontent.com/mitre/cti/ATT%26CK-v8.2/mobile-attack/mobile-attack.json"]
                },
                {
                    "name": "ICS",
                    "identifier": "ics-attack",
                    "data": ["https://raw.githubusercontent.com/mitre/cti/ATT%26CK-v8.2/ics-attack/ics-attack.json"]
                }
            ]
        },
        {
            "name": "ATT&CK v7",
            "version": "7",
            "domains": [
                {
                    "name": "Enterprise",
                    "identifier": "enterprise-attack",
                    "data": ["https://raw.githubusercontent.com/mitre/cti/ATT%26CK-v7.2/enterprise-attack/enterprise-attack.json"]
                },
                {
                    "name": "Mobile",
                    "identifier": "mobile-attack",
                    "data": ["https://raw.githubusercontent.com/mitre/cti/ATT%26CK-v7.2/mobile-attack/mobile-attack.json"]
                }
            ]
        },
        {
            "name": "ATT&CK v6",
            "version": "6",
            "domains": [
                {
                    "name": "Enterprise",
                    "identifier": "enterprise-attack",
                    "data": ["https://raw.githubusercontent.com/mitre/cti/ATT%26CK-v6.3/enterprise-attack/enterprise-attack.json"]
                },
                {
                    "name": "Mobile",
                    "identifier": "mobile-attack",
                    "data": ["https://raw.githubusercontent.com/mitre/cti/ATT%26CK-v6.3/mobile-attack/mobile-attack.json"]
                }
            ]
        },
        {
            "name": "ATT&CK v5",
            "version": "5",
            "domains": [
                {
                    "name": "Enterprise",
                    "identifier": "enterprise-attack",
                    "data": ["https://raw.githubusercontent.com/mitre/cti/ATT%26CK-v5.2/enterprise-attack/enterprise-attack.json"]
                },
                {
                    "name": "Mobile",
                    "identifier": "mobile-attack",
                    "data": ["https://raw.githubusercontent.com/mitre/cti/ATT%26CK-v5.2/mobile-attack/mobile-attack.json"]
                }
            ]
        },
        {
            "name": "ATT&CK v4",
            "version": "4",
            "domains": [
                {
                    "name": "Enterprise",
                    "identifier": "enterprise-attack",
                    "data": ["https://raw.githubusercontent.com/mitre/cti/ATT%26CK-v4.0/enterprise-attack/enterprise-attack.json"]
                },
                {
                    "name": "Mobile",
                    "identifier": "mobile-attack",
                    "data": ["https://raw.githubusercontent.com/mitre/cti/ATT%26CK-v4.0/mobile-attack/mobile-attack.json"]
                }
            ]
        }
    ],

    "custom_context_menu_items": [

    ],

    "default_layers": {
        "enabled": false,
        "urls": ["assets/example.json", "https://raw.githubusercontent.com/mitre-attack/attack-navigator/master/layers/data/samples/Bear_APT.json"]
    },

    "comment_color": "yellow",
    "link_color": "blue",

    "banner": "",

    "features": [
        {"name": "leave_site_dialog", "enabled": true, "description": "Disable to remove the dialog prompt when leaving site."},
        {"name": "tabs", "enabled": true, "description": "Disable to remove the ability to open new tabs."},
        {"name": "selecting_techniques", "enabled": true, "description": "Disable to remove the ability to select techniques."},
        {"name": "header", "enabled": true, "description": "Disable to remove the header containing 'MITRE ATT&CK Navigator' and the link to the help page. The help page can still be accessed from the new tab menu."},
        {"name": "subtechniques", "enabled": true, "description": "Disable to remove all sub-technique features from the interface."},
        {"name": "selection_controls", "enabled": true, "description": "Disable to to disable all subfeatures", "subfeatures": [
            {"name": "search", "enabled": true, "description": "Disable to remove the technique search panel from the interface."},
            {"name": "multiselect", "enabled": true, "description": "Disable to remove the multiselect panel from interface."},
            {"name": "deselect_all", "enabled": true, "description": "Disable to remove the deselect all button from the interface."}
        ]},
        {"name": "layer_controls", "enabled": true, "description": "Disable to disable all subfeatures", "subfeatures": [
            {"name": "layer_info", "enabled": true, "description": "Disable to remove the layer info (name, description and layer metadata) panel from the interface. Note that the layer can still be renamed in the tab."},
            {"name": "download_layer", "enabled": true, "description": "Disable to remove the button to download the layer."},
            {"name": "export_render", "enabled": true, "description": "Disable to remove the button to render the current layer."},
            {"name": "export_excel", "enabled": true, "description": "Disable to remove the button to export the current layer to MS Excel (.xlsx) format."},
            {"name": "filters", "enabled": true, "description": "Disable to remove the filters panel from interface."},
            {"name": "sorting", "enabled": true, "description": "Disable to remove the sorting button from the interface."},
            {"name": "color_setup", "enabled": true, "description": "Disable to remove the color setup panel from interface, containing customization controls for scoring gradient and tactic row color."},
            {"name": "toggle_hide_disabled", "enabled": true, "description": "Disable to remove the hide disabled techniques button from the interface."},
            {"name": "layout_controls", "enabled": true, "description": "Disable to remove the ability to change the current matrix layout."},
            {"name": "legend", "enabled": true, "description": "Disable to remove the legend panel from the interface."}
        ]},
        {"name": "technique_controls", "enabled": true, "description": "Disable to disable all subfeatures", "subfeatures": [
            {"name": "disable_techniques", "enabled": true, "description": "Disable to remove the ability to disable techniques."},
            {"name": "manual_color", "enabled": true, "description": "Disable to remove the ability to assign manual colors to techniques."},
            {"name": "scoring", "enabled": true, "description": "Disable to remove the ability to score techniques."},
            {"name": "comments", "enabled": true, "description": "Disable to remove the ability to add comments to techniques."},
            {"name": "comment_underline", "enabled": true, "description": "Disable to remove the comment underline effect on techniques."},
            {"name": "links", "enabled": true, "description": "Disable to remove the ability to assign hyperlinks to techniques."},
            {"name": "link_underline", "enabled": true, "description": "Disable to remove the hyperlink underline effect on techniques."},
            {"name": "metadata", "enabled": true, "description": "Disable to remove the ability to add metadata to techniques."},
            {"name": "clear_annotations", "enabled": true, "description": "Disable to remove the button to clear all annotations on the selected techniques."}
        ]}
    ]
}<|MERGE_RESOLUTION|>--- conflicted
+++ resolved
@@ -1,29 +1,29 @@
 {
     "versions": [
         {
-<<<<<<< HEAD
-            "name": "ATT&CK v11", 
+            "name": "ATT&CK v11",
+            "version": "11",
             "domains": [
                 {   
-                    "name": "Enterprise", 
+                    "name": "Enterprise",
+                    "identifier": "enterprise-attack",
                     "data": ["https://raw.githubusercontent.com/mitre/cti/ATT%26CK-v11.0/enterprise-attack/enterprise-attack.json"]
                 },
                 {   
-                    "name": "Mobile", 
+                    "name": "Mobile",
+                    "identifier": "mobile-attack",
                     "data": ["https://raw.githubusercontent.com/mitre/cti/ATT%26CK-v11.0/mobile-attack/mobile-attack.json"]
                 },
                 {
                     "name": "ICS",
+                    "identifier": "ics-attack",
                     "data": ["https://raw.githubusercontent.com/mitre/cti/ATT%26CK-v11.0/ics-attack/ics-attack.json"]
                 }
             ]
         },
         {
             "name": "ATT&CK v10", 
-=======
-            "name": "ATT&CK v10",
             "version": "10",
->>>>>>> 9367a36e
             "domains": [
                 {
                     "name": "Enterprise",
