--- conflicted
+++ resolved
@@ -6,14 +6,6 @@
 WORKDIR /src/nav-app
 COPY nav-app/package*.json nav-app/patch-webpack.js .
 # install packages and build 
-RUN npm install --unsafe-perm
-
-# give user permissions
-RUN chown -R node:node ./
-
-<<<<<<< HEAD
-=======
-# install packages and build 
 RUN npm install --unsafe-perm --legacy-peer-deps
 
 # NOTE on legacy-peer-deps:
@@ -21,7 +13,9 @@
 # and @angular-devkit/build-angular@0.1100.7, the latter of which has peerDependency: karma: '~5.1.0'. However,
 # upgrading karma to 5.1.0 cascades into a litany of other dependency conflicts, which would ultimately require us to
 # upgrade from Angular v11 to v12. Therefore, legacy-peer-deps will be allowed until a major framework upgrade can occur
->>>>>>> 0facd882
+
+# give user permissions
+RUN chown -R node:node ./
 
 # copy over needed files
 USER node
@@ -33,7 +27,6 @@
 COPY *.md ./
 
 WORKDIR /src/nav-app
-
 EXPOSE 4200
 
 CMD npm start